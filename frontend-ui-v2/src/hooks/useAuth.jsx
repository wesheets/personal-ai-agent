import { useState, createContext, useContext, useEffect } from 'react';
import { useLocation } from 'react-router-dom';

// Create auth context
const AuthContext = createContext(null);

// Auth provider component
export const AuthProvider = ({ children }) => {
  const [isLoggedIn, setIsLoggedIn] = useState(localStorage.getItem('isAuthenticated') === 'true');
  const [user, setUser] = useState(JSON.parse(localStorage.getItem('user') || 'null'));
  const location = useLocation();

  // Effect to check authentication status on route change
  useEffect(() => {
    // Check localStorage on every navigation to ensure auth state is consistent
    const storedAuthState = localStorage.getItem('isAuthenticated') === 'true';
    if (storedAuthState !== isLoggedIn) {
      setIsLoggedIn(storedAuthState);
    }

    const storedUser = JSON.parse(localStorage.getItem('user') || 'null');
    if (JSON.stringify(storedUser) !== JSON.stringify(user)) {
      setUser(storedUser);
    }
  }, [location.pathname]); // Re-run when route changes

  // Login function
  const login = async (email, password) => {
    // In a real app, this would make an API call
    // For now, we'll just simulate authentication with hardcoded credentials
    if (email === 'admin@promethios.ai' && password === 'ignite') {
      const userData = {
        email,
        name: 'Admin User',
        role: 'admin',
        lastLogin: new Date().toISOString()
      };

      // Store auth state in localStorage
      localStorage.setItem('isAuthenticated', 'true');
      localStorage.setItem('user', JSON.stringify(userData));

      // Update state
      setIsLoggedIn(true);
      setUser(userData);

      return true;
    } else {
      throw new Error('Invalid credentials');
    }
  };

  // Logout function
  const logout = () => {
    // Clear auth state from localStorage
    localStorage.removeItem('isAuthenticated');
    localStorage.removeItem('user');

    // Update state
    setIsLoggedIn(false);
    setUser(null);
  };

  // Check if user is authenticated
  // Modified to check localStorage directly to ensure consistent auth state
  const isAuthenticated = () => {
<<<<<<< HEAD
    // Always check localStorage directly to avoid stale state issues
    const authStatus = localStorage.getItem('isAuthenticated') === 'true';

    // Update state if it doesn't match localStorage
    if (authStatus !== isLoggedIn) {
      setIsLoggedIn(authStatus);
    }

    return authStatus;
=======
    // Always check localStorage directly to ensure we have the latest state
    return localStorage.getItem('isAuthenticated') === 'true';
>>>>>>> 63749508
  };

  // Auth context value
  const value = {
    user,
    login,
    logout,
    isAuthenticated
  };

  return <AuthContext.Provider value={value}>{children}</AuthContext.Provider>;
};

// Custom hook to use auth context
export const useAuth = () => {
  const context = useContext(AuthContext);
  if (!context) {
    throw new Error('useAuth must be used within an AuthProvider');
  }
  return context;
};

export default useAuth;<|MERGE_RESOLUTION|>--- conflicted
+++ resolved
@@ -1,3 +1,4 @@
+
 import { useState, createContext, useContext, useEffect } from 'react';
 import { useLocation } from 'react-router-dom';
 
@@ -12,7 +13,6 @@
 
   // Effect to check authentication status on route change
   useEffect(() => {
-    // Check localStorage on every navigation to ensure auth state is consistent
     const storedAuthState = localStorage.getItem('isAuthenticated') === 'true';
     if (storedAuthState !== isLoggedIn) {
       setIsLoggedIn(storedAuthState);
@@ -22,12 +22,10 @@
     if (JSON.stringify(storedUser) !== JSON.stringify(user)) {
       setUser(storedUser);
     }
-  }, [location.pathname]); // Re-run when route changes
+  }, [location.pathname]);
 
   // Login function
   const login = async (email, password) => {
-    // In a real app, this would make an API call
-    // For now, we'll just simulate authentication with hardcoded credentials
     if (email === 'admin@promethios.ai' && password === 'ignite') {
       const userData = {
         email,
@@ -36,11 +34,9 @@
         lastLogin: new Date().toISOString()
       };
 
-      // Store auth state in localStorage
       localStorage.setItem('isAuthenticated', 'true');
       localStorage.setItem('user', JSON.stringify(userData));
 
-      // Update state
       setIsLoggedIn(true);
       setUser(userData);
 
@@ -52,35 +48,21 @@
 
   // Logout function
   const logout = () => {
-    // Clear auth state from localStorage
     localStorage.removeItem('isAuthenticated');
     localStorage.removeItem('user');
-
-    // Update state
     setIsLoggedIn(false);
     setUser(null);
   };
 
-  // Check if user is authenticated
-  // Modified to check localStorage directly to ensure consistent auth state
+  // Check if user is authenticated with localStorage as source of truth
   const isAuthenticated = () => {
-<<<<<<< HEAD
-    // Always check localStorage directly to avoid stale state issues
     const authStatus = localStorage.getItem('isAuthenticated') === 'true';
-
-    // Update state if it doesn't match localStorage
     if (authStatus !== isLoggedIn) {
       setIsLoggedIn(authStatus);
     }
-
     return authStatus;
-=======
-    // Always check localStorage directly to ensure we have the latest state
-    return localStorage.getItem('isAuthenticated') === 'true';
->>>>>>> 63749508
   };
 
-  // Auth context value
   const value = {
     user,
     login,

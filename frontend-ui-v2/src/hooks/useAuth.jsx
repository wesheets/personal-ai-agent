--- conflicted
+++ resolved
@@ -1,4 +1,3 @@
-
 import { useState, createContext, useContext, useEffect } from 'react';
 import { useLocation } from 'react-router-dom';
 
@@ -25,12 +24,9 @@
 
   // Effect to check authentication status on route change
   useEffect(() => {
-<<<<<<< HEAD
     if (loading) return; // Skip if still in initial loading
 
     // Check localStorage on every navigation to ensure auth state is consistent
-=======
->>>>>>> 3f6ce186
     const storedAuthState = localStorage.getItem('isAuthenticated') === 'true';
     if (storedAuthState !== isLoggedIn) {
       setIsLoggedIn(storedAuthState);
@@ -40,7 +36,6 @@
     if (JSON.stringify(storedUser) !== JSON.stringify(user)) {
       setUser(storedUser);
     }
-<<<<<<< HEAD
   }, [location.pathname, loading]); // Re-run when route changes or loading state changes
 
   // Login function
@@ -72,40 +67,14 @@
       }
     } finally {
       setLoading(false); // Clear loading state after login attempt
-=======
-  }, [location.pathname]);
-
-  // Login function
-  const login = async (email, password) => {
-    if (email === 'admin@promethios.ai' && password === 'ignite') {
-      const userData = {
-        email,
-        name: 'Admin User',
-        role: 'admin',
-        lastLogin: new Date().toISOString()
-      };
-
-      localStorage.setItem('isAuthenticated', 'true');
-      localStorage.setItem('user', JSON.stringify(userData));
-
-      setIsLoggedIn(true);
-      setUser(userData);
-
-      return true;
-    } else {
-      throw new Error('Invalid credentials');
->>>>>>> 3f6ce186
     }
   };
 
   // Logout function
   const logout = () => {
-<<<<<<< HEAD
     setLoading(true); // Set loading state during logout
 
     // Clear auth state from localStorage
-=======
->>>>>>> 3f6ce186
     localStorage.removeItem('isAuthenticated');
     localStorage.removeItem('user');
     setIsLoggedIn(false);

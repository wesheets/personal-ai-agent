import React from 'react';
import { Box, Flex, useColorMode, Text, Center } from '@chakra-ui/react';
import { BrowserRouter as Router, Routes, Route, Navigate, useParams } from 'react-router-dom';
import { AuthProvider, useAuth } from './hooks/useAuth';
import LoginPage from './pages/LoginPage';
import AgentChat from './components/AgentChat';
import AuthenticatedLayout from './components/AuthenticatedLayout';
import TrainingDashboard from './components/TrainingDashboard';
import ErrorBoundary from './components/ErrorBoundary';
import StatusOverlay from './components/StatusOverlay';
import { StatusProvider } from './context/StatusContext';
import { SettingsProvider } from './context/SettingsContext';

// Import actual page components from remote
import Dashboard from './pages/Dashboard';
import BuilderAgent from './pages/AgentPanels';
import OpsAgent from './pages/AgentPanels';
import ResearchAgent from './pages/AgentPanels';
import MemoryAgentView from './pages/MemoryAgentView';
import MemoryBrowser from './pages/MemoryBrowser';
import MainActivityFeed from './pages/MainActivityFeed';
import AgentListPage from './pages/AgentListPage';
import AgentActivityPage from './pages/AgentActivityPage';
import SettingsPage from './pages/SettingsPage';

const AgentChatView = () => {
  const { agentId } = useParams();
  const [agentData, setAgentData] = React.useState(null);
  const [loading, setLoading] = React.useState(true);
  const [error, setError] = React.useState(null);

  React.useEffect(() => {
    const fetchAgentData = async () => {
      try {
        setLoading(true);
        const response = await fetch(`${import.meta.env.VITE_API_BASE_URL}/agents/${agentId}`);
        if (!response.ok) {
          if (agentId === 'hal9000') {
            setAgentData({
              id: 'hal9000',
              name: 'Core.Forge',
              icon: '🔴',
              status: 'ready',
              type: 'system',
              description: 'I am Core.Forge, a highly advanced AI system.'
            });
          } else {
            setAgentData({
              id: agentId,
              name: `Agent ${agentId}`,
              icon: '🤖',
              status: 'unknown',
              type: 'generic',
              description: 'Agent information not available.'
            });
          }
        } else {
          const data = await response.json();
          setAgentData(data);
        }
      } catch (err) {
        console.error('Error fetching agent data:', err);
        setError('Failed to load agent data. Please try again later.');
      } finally {
        setLoading(false);
      }
    };

    if (agentId) {
      fetchAgentData();
    }
  }, [agentId]);

  if (loading) return <Box p={5}>Loading agent interface...</Box>;
  if (error)
    return (
      <Box p={5} color="red.500">
        {error}
      </Box>
    );
  if (!agentData) return <Box p={5}>Agent Not Found</Box>;

  return (
    <Box p={4}>
      <Flex align="center" mb={6}>
        <Box fontSize="3xl" mr={3}>
          {agentData.icon}
        </Box>
        <Box>
          <Box fontSize="2xl" fontWeight="bold">
            {agentData.name}
          </Box>
          <Box color="gray.500">Status: {agentData.status}</Box>
        </Box>
      </Flex>
      <Box mb={6}>{agentData.description}</Box>
      <Box p={4} borderWidth="1px" borderRadius="lg">
        Chat with {agentData.name} coming soon.
      </Box>
    </Box>
  );
};

// Protected route component
const ProtectedRoute = ({ children }) => {
  const { isAuthenticated, loading } = useAuth();

  // Show loading indicator while auth state is being determined
  if (loading) {
    return (
      <Box display="flex" justifyContent="center" alignItems="center" minH="100vh">
        <Text fontSize="lg">Loading...</Text>
      </Box>
    );
  }

  // Only redirect if not authenticated and not in loading state
  if (!isAuthenticated()) {
    return <Navigate to="/auth" />;
  }

  // Render the authenticated layout with children
  return <AuthenticatedLayout>{children}</AuthenticatedLayout>;
};

function App() {
  const { colorMode } = useColorMode();

  return (
    <Box minH="100vh" bg={colorMode === 'light' ? 'gray.50' : 'gray.800'}>
      <Routes>
        {/* Auth route */}
        <Route path="/auth" element={<LoginPage />} />

        {/* Protected routes - all wrapped with AuthenticatedLayout */}
        <Route
          path="/dashboard"
          element={
            <ProtectedRoute>
              <Dashboard />
            </ProtectedRoute>
          }
        />
        <Route
          path="/builder"
          element={
            <ProtectedRoute>
              <BuilderAgent agentType="builder" agentName="Builder" agentDescription="Constructs plans, code, or structured output." />
            </ProtectedRoute>
          }
        />
        <Route
          path="/ops"
          element={
            <ProtectedRoute>
              <OpsAgent agentType="ops" agentName="Ops" agentDescription="Executes tasks with minimal interpretation or delay." />
            </ProtectedRoute>
          }
        />
        <Route
          path="/research"
          element={
            <ProtectedRoute>
              <ResearchAgent agentType="research" agentName="Research" agentDescription="Gathers and analyzes information from various sources." />
            </ProtectedRoute>
          }
        />
        <Route
          path="/memory"
          element={
            <ProtectedRoute>
              <MemoryAgentView />
            </ProtectedRoute>
          }
        />
        <Route
          path="/memory-browser"
          element={
            <ProtectedRoute>
              <MemoryBrowser />
            </ProtectedRoute>
          }
        />
        <Route
          path="/activity"
          element={
            <ProtectedRoute>
              <MainActivityFeed />
            </ProtectedRoute>
          }
        />
        <Route
          path="/agent-activity"
          element={
            <ProtectedRoute>
              <AgentActivityPage />
            </ProtectedRoute>
          }
        />
        <Route
          path="/settings"
          element={
            <ProtectedRoute>
              <SettingsPage />
            </ProtectedRoute>
          }
        />
        <Route
          path="/agents"
          element={
            <ProtectedRoute>
              <AgentListPage />
            </ProtectedRoute>
          }
        />
        <Route
          path="/chat/:agentId"
          element={
            <ProtectedRoute>
              <AgentChatView />
            </ProtectedRoute>
          }
        />
        <Route
          path="/training"
          element={
            <ProtectedRoute>
              <TrainingDashboard />
            </ProtectedRoute>
          }
        />

        {/* Core.Forge Agent Chat - default interface after authentication */}
        <Route
          path="/hal"
          element={
            <ProtectedRoute>
              <AgentChat />
            </ProtectedRoute>
          }
        />

<<<<<<< HEAD
        {/* Core.Forge Agent Chat */}
        <Route
          path="/core-forge"
          element={
            <ProtectedRoute>
              <AgentChat agentId="core-forge" />
            </ProtectedRoute>
          }
        />

        {/* Root path redirect to HAL if authenticated, otherwise to auth */}
        <Route path="/" element={<Navigate to="/hal" />} />
=======
        {/* Root path redirect to Core.Forge if authenticated, otherwise to auth */}
        <Route path="/" element={<Navigate to="/core-forge" />} />
>>>>>>> 6041d05c

        {/* Fallback for unknown routes */}
        <Route path="*" element={<Navigate to="/core-forge" />} />
      </Routes>
    </Box>
  );
}

const AppWithProviders = () => {
  return (
    <ErrorBoundary>
      <SettingsProvider>
        <StatusProvider>
          <Router>
            <AuthProvider>
              <App />
              <StatusOverlay />
            </AuthProvider>
          </Router>
        </StatusProvider>
      </SettingsProvider>
    </ErrorBoundary>
  );
};

export default AppWithProviders;<|MERGE_RESOLUTION|>--- conflicted
+++ resolved
@@ -230,7 +230,7 @@
           }
         />
 
-        {/* Core.Forge Agent Chat - default interface after authentication */}
+        {/* Core.Forge Agent Chat - legacy path */}
         <Route
           path="/hal"
           element={
@@ -240,7 +240,6 @@
           }
         />
 
-<<<<<<< HEAD
         {/* Core.Forge Agent Chat */}
         <Route
           path="/core-forge"
@@ -251,12 +250,8 @@
           }
         />
 
-        {/* Root path redirect to HAL if authenticated, otherwise to auth */}
-        <Route path="/" element={<Navigate to="/hal" />} />
-=======
         {/* Root path redirect to Core.Forge if authenticated, otherwise to auth */}
         <Route path="/" element={<Navigate to="/core-forge" />} />
->>>>>>> 6041d05c
 
         {/* Fallback for unknown routes */}
         <Route path="*" element={<Navigate to="/core-forge" />} />

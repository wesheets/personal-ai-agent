import React from 'react';
import { Box, Flex, useColorMode } from '@chakra-ui/react';
import { BrowserRouter as Router, Routes, Route, Navigate } from 'react-router-dom';
import { AuthProvider } from './hooks/useAuth';
import LoginPage from './pages/LoginPage';
<<<<<<< HEAD
import { isAuthenticated, logout } from './hooks/useAuth';
import TrainingDashboard from './components/TrainingDashboard';

// Agent Chat View Component
const AgentChatView = () => {
  const { agentId } = useParams();
  const [agentData, setAgentData] = React.useState(null);
  const [loading, setLoading] = React.useState(true);
  const [error, setError] = React.useState(null);

  React.useEffect(() => {
    const fetchAgentData = async () => {
      try {
        setLoading(true);
        // Try to fetch agent data from API
        const response = await fetch(`${import.meta.env.VITE_API_BASE_URL}/agents/${agentId}`);

        // If API fails, use mock data
        if (!response.ok) {
          // Mock data for specific agents
          if (agentId === 'hal9000') {
            setAgentData({
              id: 'hal9000',
              name: 'HAL 9000',
              icon: '🔴',
              status: 'ready',
              type: 'system',
              description: 'I am HAL 9000, a highly advanced AI system.'
            });
          } else if (agentId === 'ash-xenomorph') {
            setAgentData({
              id: 'ash-xenomorph',
              name: 'Ash',
              icon: '🧬',
              status: 'idle',
              type: 'persona',
              description: 'Science Officer Ash, at your service.'
            });
          } else {
            // Generic fallback for unknown agents
            setAgentData({
              id: agentId,
              name: `Agent ${agentId}`,
              icon: '🤖',
              status: 'unknown',
              type: 'generic',
              description: 'Agent information not available.'
            });
          }
        } else {
          // Use actual API data if available
          const data = await response.json();
          setAgentData(data);
        }
      } catch (err) {
        console.error('Error fetching agent data:', err);
        setError('Failed to load agent data. Please try again later.');
      } finally {
        setLoading(false);
      }
    };

    if (agentId) {
      fetchAgentData();
    }
  }, [agentId]);

  if (loading) {
    return (
      <Box p={5} textAlign="center">
        <Box fontSize="xl" fontWeight="bold" mb={4}>
          Loading agent interface...
        </Box>
        <Box>Please wait while we connect to the agent system.</Box>
      </Box>
    );
  }

  if (error) {
    return (
      <Box p={5} textAlign="center" color="red.500">
        <Box fontSize="xl" fontWeight="bold" mb={4}>
          Error Loading Agent
        </Box>
        <Box>{error}</Box>
      </Box>
    );
  }

  if (!agentData) {
    return (
      <Box p={5} textAlign="center">
        <Box fontSize="xl" fontWeight="bold" mb={4}>
          Agent Not Found
        </Box>
        <Box>The requested agent could not be found or is not available.</Box>
      </Box>
    );
  }

  return (
    <Box p={4}>
      <Flex align="center" mb={6}>
        <Box fontSize="3xl" mr={3}>
          {agentData.icon}
        </Box>
        <Box>
          <Box fontSize="2xl" fontWeight="bold">
            {agentData.name}
          </Box>
          <Box color="gray.500">Status: {agentData.status}</Box>
        </Box>
      </Flex>

      <Box mb={6}>{agentData.description}</Box>

      <Box p={4} borderWidth="1px" borderRadius="lg">
        <Box fontWeight="bold" mb={3}>
          Chat Interface
        </Box>
        <Box bg="gray.100" p={4} borderRadius="md" height="300px" mb={4}>
          {/* Chat messages would appear here */}
          <Box textAlign="center" color="gray.500" mt="120px">
            No messages yet. Start a conversation with {agentData.name}.
          </Box>
        </Box>

        <Flex>
          <Box flex="1" mr={3}>
            <Box
              as="input"
              w="100%"
              p={2}
              borderWidth="1px"
              borderRadius="md"
              placeholder={`Message ${agentData.name}...`}
            />
          </Box>
          <Box
            as="button"
            bg="blue.500"
            color="white"
            px={4}
            borderRadius="md"
            _hover={{ bg: 'blue.600' }}
          >
            Send
          </Box>
        </Flex>
      </Box>
    </Box>
  );
};
=======
import AgentChat from './components/AgentChat';
import AuthenticatedLayout from './components/AuthenticatedLayout';
import { useAuth } from './hooks/useAuth';
>>>>>>> a6935e34

function App() {
  const { colorMode } = useColorMode();
  const { isAuthenticated } = useAuth();
  
  return (
    <Box minH="100vh" bg={colorMode === 'light' ? 'gray.50' : 'gray.800'}>
      <Routes>
        {/* Auth route */}
        <Route path="/auth" element={<LoginPage />} />
        
        {/* HAL Agent Chat - default interface after authentication */}
        <Route 
          path="/hal" 
          element={
            isAuthenticated() ? (
              <AuthenticatedLayout>
                <AgentChat />
              </AuthenticatedLayout>
            ) : <Navigate to="/auth" />
          } 
        />
        
        {/* Root path redirect based on auth status */}
        <Route 
          path="/" 
          element={<Navigate to="/auth" />} 
        />
        
        {/* Fallback for unknown routes */}
        <Route 
          path="*" 
          element={<Navigate to="/auth" />} 
        />
      </Routes>
    </Box>
  );
}

// Wrapped App with providers
const AppWithProviders = () => {
  return (
<<<<<<< HEAD
    <ErrorBoundary>
      <SettingsProvider>
        <StatusProvider>
          <Router>
            <Box minH="100vh" bg={colorMode === 'light' ? 'gray.50' : 'gray.800'}>
              <Routes>
                {/* Auth route */}
                <Route path="/auth" element={<LoginPage />} />

                {/* Root path redirect based on auth status */}
                <Route
                  path="/"
                  element={isAuthenticated() ? <Navigate to="/hal" /> : <Navigate to="/auth" />}
                />

                {/* HAL Agent Chat - default interface after authentication */}
                <Route
                  path="/hal"
                  element={
                    isAuthenticated() ? (
                      <AuthenticatedLayout>
                        <ErrorBoundary>
                          <AgentChat />
                        </ErrorBoundary>
                      </AuthenticatedLayout>
                    ) : (
                      <Navigate to="/auth" />
                    )
                  }
                />

                {/* Training Dashboard Route */}
                <Route
                  path="/training"
                  element={
                    isAuthenticated() ? (
                      <AuthenticatedLayout>
                        <ErrorBoundary>
                          <TrainingDashboard />
                        </ErrorBoundary>
                      </AuthenticatedLayout>
                    ) : (
                      <Navigate to="/auth" />
                    )
                  }
                />

                {/* Default route redirects to dashboard */}
                <Route
                  path="/dashboard"
                  element={
                    isAuthenticated() ? (
                      <AuthenticatedLayout>
                        <ErrorBoundary>
                          <Dashboard />
                        </ErrorBoundary>
                      </AuthenticatedLayout>
                    ) : (
                      <Navigate to="/auth" />
                    )
                  }
                />

                {/* Agent chat routes */}
                <Route
                  path="/chat/:agentId"
                  element={
                    isAuthenticated() ? (
                      <AuthenticatedLayout>
                        <ErrorBoundary>
                          <AgentChatView />
                        </ErrorBoundary>
                      </AuthenticatedLayout>
                    ) : (
                      <Navigate to="/auth" />
                    )
                  }
                />

                {/* Existing routes with authentication */}
                <Route
                  path="/builder"
                  element={
                    isAuthenticated() ? (
                      <AuthenticatedLayout>
                        <ErrorBoundary>
                          <BuilderAgent />
                        </ErrorBoundary>
                      </AuthenticatedLayout>
                    ) : (
                      <Navigate to="/auth" />
                    )
                  }
                />
                <Route
                  path="/ops"
                  element={
                    isAuthenticated() ? (
                      <AuthenticatedLayout>
                        <ErrorBoundary>
                          <OpsAgent />
                        </ErrorBoundary>
                      </AuthenticatedLayout>
                    ) : (
                      <Navigate to="/auth" />
                    )
                  }
                />
                <Route
                  path="/research"
                  element={
                    isAuthenticated() ? (
                      <AuthenticatedLayout>
                        <ErrorBoundary>
                          <ResearchAgent />
                        </ErrorBoundary>
                      </AuthenticatedLayout>
                    ) : (
                      <Navigate to="/auth" />
                    )
                  }
                />
                <Route
                  path="/memory"
                  element={
                    isAuthenticated() ? (
                      <AuthenticatedLayout>
                        <ErrorBoundary>
                          <MemoryAgentView />
                        </ErrorBoundary>
                      </AuthenticatedLayout>
                    ) : (
                      <Navigate to="/auth" />
                    )
                  }
                />
                <Route
                  path="/memory-browser"
                  element={
                    isAuthenticated() ? (
                      <AuthenticatedLayout>
                        <ErrorBoundary>
                          <MemoryBrowser />
                        </ErrorBoundary>
                      </AuthenticatedLayout>
                    ) : (
                      <Navigate to="/auth" />
                    )
                  }
                />
                <Route
                  path="/activity"
                  element={
                    isAuthenticated() ? (
                      <AuthenticatedLayout>
                        <ErrorBoundary>
                          <MainActivityFeed />
                        </ErrorBoundary>
                      </AuthenticatedLayout>
                    ) : (
                      <Navigate to="/auth" />
                    )
                  }
                />
                <Route
                  path="/agent-activity"
                  element={
                    isAuthenticated() ? (
                      <AuthenticatedLayout>
                        <ErrorBoundary>
                          <AgentActivityPage />
                        </ErrorBoundary>
                      </AuthenticatedLayout>
                    ) : (
                      <Navigate to="/auth" />
                    )
                  }
                />
                <Route
                  path="/settings"
                  element={
                    isAuthenticated() ? (
                      <AuthenticatedLayout>
                        <ErrorBoundary>
                          <SettingsPage />
                        </ErrorBoundary>
                      </AuthenticatedLayout>
                    ) : (
                      <Navigate to="/auth" />
                    )
                  }
                />
                <Route
                  path="/agents"
                  element={
                    isAuthenticated() ? (
                      <AuthenticatedLayout>
                        <ErrorBoundary>
                          <AgentListPage />
                        </ErrorBoundary>
                      </AuthenticatedLayout>
                    ) : (
                      <Navigate to="/auth" />
                    )
                  }
                />

                {/* Fallback for unknown routes */}
                <Route
                  path="*"
                  element={isAuthenticated() ? <Navigate to="/hal" /> : <Navigate to="/auth" />}
                />
              </Routes>
            </Box>

            {/* Global StatusOverlay - now accessible from anywhere in the app */}
            <StatusOverlay />
          </Router>
        </StatusProvider>
      </SettingsProvider>
    </ErrorBoundary>
=======
    <AuthProvider>
      <Router>
        <App />
      </Router>
    </AuthProvider>
>>>>>>> a6935e34
  );
};

export default AppWithProviders;<|MERGE_RESOLUTION|>--- conflicted
+++ resolved
@@ -1,13 +1,27 @@
 import React from 'react';
 import { Box, Flex, useColorMode } from '@chakra-ui/react';
-import { BrowserRouter as Router, Routes, Route, Navigate } from 'react-router-dom';
-import { AuthProvider } from './hooks/useAuth';
+import { BrowserRouter as Router, Routes, Route, Navigate, useParams } from 'react-router-dom';
+
+import { AuthProvider, useAuth } from './hooks/useAuth';
 import LoginPage from './pages/LoginPage';
-<<<<<<< HEAD
-import { isAuthenticated, logout } from './hooks/useAuth';
+import AgentChat from './components/AgentChat';
+import AuthenticatedLayout from './components/AuthenticatedLayout';
 import TrainingDashboard from './components/TrainingDashboard';
+import Dashboard from './pages/Dashboard';
+import BuilderAgent from './pages/AgentPanels';
+import OpsAgent from './pages/AgentPanels';
+import ResearchAgent from './pages/AgentPanels';
+import MemoryAgentView from './pages/MemoryAgentView';
+import MemoryBrowser from './pages/MemoryBrowser';
+import MainActivityFeed from './pages/MainActivityFeed';
+import AgentListPage from './pages/AgentListPage';
+import AgentActivityPage from './pages/AgentActivityPage';
+import SettingsPage from './pages/SettingsPage';
+import ErrorBoundary from './components/ErrorBoundary';
+import StatusOverlay from './components/StatusOverlay';
+import { StatusProvider } from './context/StatusContext';
+import { SettingsProvider } from './context/SettingsContext';
 
-// Agent Chat View Component
 const AgentChatView = () => {
   const { agentId } = useParams();
   const [agentData, setAgentData] = React.useState(null);
@@ -18,12 +32,8 @@
     const fetchAgentData = async () => {
       try {
         setLoading(true);
-        // Try to fetch agent data from API
         const response = await fetch(`${import.meta.env.VITE_API_BASE_URL}/agents/${agentId}`);
-
-        // If API fails, use mock data
         if (!response.ok) {
-          // Mock data for specific agents
           if (agentId === 'hal9000') {
             setAgentData({
               id: 'hal9000',
@@ -33,17 +43,7 @@
               type: 'system',
               description: 'I am HAL 9000, a highly advanced AI system.'
             });
-          } else if (agentId === 'ash-xenomorph') {
-            setAgentData({
-              id: 'ash-xenomorph',
-              name: 'Ash',
-              icon: '🧬',
-              status: 'idle',
-              type: 'persona',
-              description: 'Science Officer Ash, at your service.'
-            });
           } else {
-            // Generic fallback for unknown agents
             setAgentData({
               id: agentId,
               name: `Agent ${agentId}`,
@@ -54,7 +54,6 @@
             });
           }
         } else {
-          // Use actual API data if available
           const data = await response.json();
           setAgentData(data);
         }
@@ -71,368 +70,81 @@
     }
   }, [agentId]);
 
-  if (loading) {
-    return (
-      <Box p={5} textAlign="center">
-        <Box fontSize="xl" fontWeight="bold" mb={4}>
-          Loading agent interface...
-        </Box>
-        <Box>Please wait while we connect to the agent system.</Box>
-      </Box>
-    );
-  }
-
-  if (error) {
-    return (
-      <Box p={5} textAlign="center" color="red.500">
-        <Box fontSize="xl" fontWeight="bold" mb={4}>
-          Error Loading Agent
-        </Box>
-        <Box>{error}</Box>
-      </Box>
-    );
-  }
-
-  if (!agentData) {
-    return (
-      <Box p={5} textAlign="center">
-        <Box fontSize="xl" fontWeight="bold" mb={4}>
-          Agent Not Found
-        </Box>
-        <Box>The requested agent could not be found or is not available.</Box>
-      </Box>
-    );
-  }
+  if (loading) return <Box p={5}>Loading agent interface...</Box>;
+  if (error) return <Box p={5} color="red.500">{error}</Box>;
+  if (!agentData) return <Box p={5}>Agent Not Found</Box>;
 
   return (
     <Box p={4}>
       <Flex align="center" mb={6}>
-        <Box fontSize="3xl" mr={3}>
-          {agentData.icon}
-        </Box>
+        <Box fontSize="3xl" mr={3}>{agentData.icon}</Box>
         <Box>
-          <Box fontSize="2xl" fontWeight="bold">
-            {agentData.name}
-          </Box>
+          <Box fontSize="2xl" fontWeight="bold">{agentData.name}</Box>
           <Box color="gray.500">Status: {agentData.status}</Box>
         </Box>
       </Flex>
-
       <Box mb={6}>{agentData.description}</Box>
-
-      <Box p={4} borderWidth="1px" borderRadius="lg">
-        <Box fontWeight="bold" mb={3}>
-          Chat Interface
-        </Box>
-        <Box bg="gray.100" p={4} borderRadius="md" height="300px" mb={4}>
-          {/* Chat messages would appear here */}
-          <Box textAlign="center" color="gray.500" mt="120px">
-            No messages yet. Start a conversation with {agentData.name}.
-          </Box>
-        </Box>
-
-        <Flex>
-          <Box flex="1" mr={3}>
-            <Box
-              as="input"
-              w="100%"
-              p={2}
-              borderWidth="1px"
-              borderRadius="md"
-              placeholder={`Message ${agentData.name}...`}
-            />
-          </Box>
-          <Box
-            as="button"
-            bg="blue.500"
-            color="white"
-            px={4}
-            borderRadius="md"
-            _hover={{ bg: 'blue.600' }}
-          >
-            Send
-          </Box>
-        </Flex>
-      </Box>
+      <Box p={4} borderWidth="1px" borderRadius="lg">Chat with {agentData.name} coming soon.</Box>
     </Box>
   );
 };
-=======
-import AgentChat from './components/AgentChat';
-import AuthenticatedLayout from './components/AuthenticatedLayout';
-import { useAuth } from './hooks/useAuth';
->>>>>>> a6935e34
 
 function App() {
   const { colorMode } = useColorMode();
   const { isAuthenticated } = useAuth();
-  
+
   return (
     <Box minH="100vh" bg={colorMode === 'light' ? 'gray.50' : 'gray.800'}>
       <Routes>
-        {/* Auth route */}
         <Route path="/auth" element={<LoginPage />} />
-        
-        {/* HAL Agent Chat - default interface after authentication */}
-        <Route 
-          path="/hal" 
-          element={
-            isAuthenticated() ? (
-              <AuthenticatedLayout>
-                <AgentChat />
-              </AuthenticatedLayout>
-            ) : <Navigate to="/auth" />
-          } 
-        />
-        
-        {/* Root path redirect based on auth status */}
-        <Route 
-          path="/" 
-          element={<Navigate to="/auth" />} 
-        />
-        
-        {/* Fallback for unknown routes */}
-        <Route 
-          path="*" 
-          element={<Navigate to="/auth" />} 
-        />
+        <Route path="/hal" element={
+          isAuthenticated() ? (
+            <AuthenticatedLayout>
+              <AgentChat />
+            </AuthenticatedLayout>
+          ) : <Navigate to="/auth" />
+        } />
+        <Route path="/training" element={
+          isAuthenticated() ? (
+            <AuthenticatedLayout>
+              <TrainingDashboard />
+            </AuthenticatedLayout>
+          ) : <Navigate to="/auth" />
+        } />
+        <Route path="/" element={
+          isAuthenticated() ? <Navigate to="/hal" /> : <Navigate to="/auth" />
+        } />
+        <Route path="/dashboard" element={<Dashboard />} />
+        <Route path="/chat/:agentId" element={<AgentChatView />} />
+        <Route path="/builder" element={<BuilderAgent />} />
+        <Route path="/ops" element={<OpsAgent />} />
+        <Route path="/research" element={<ResearchAgent />} />
+        <Route path="/memory" element={<MemoryAgentView />} />
+        <Route path="/memory-browser" element={<MemoryBrowser />} />
+        <Route path="/activity" element={<MainActivityFeed />} />
+        <Route path="/agent-activity" element={<AgentActivityPage />} />
+        <Route path="/settings" element={<SettingsPage />} />
+        <Route path="/agents" element={<AgentListPage />} />
+        <Route path="*" element={<Navigate to="/auth" />} />
       </Routes>
     </Box>
   );
 }
 
-// Wrapped App with providers
 const AppWithProviders = () => {
   return (
-<<<<<<< HEAD
-    <ErrorBoundary>
-      <SettingsProvider>
-        <StatusProvider>
-          <Router>
-            <Box minH="100vh" bg={colorMode === 'light' ? 'gray.50' : 'gray.800'}>
-              <Routes>
-                {/* Auth route */}
-                <Route path="/auth" element={<LoginPage />} />
-
-                {/* Root path redirect based on auth status */}
-                <Route
-                  path="/"
-                  element={isAuthenticated() ? <Navigate to="/hal" /> : <Navigate to="/auth" />}
-                />
-
-                {/* HAL Agent Chat - default interface after authentication */}
-                <Route
-                  path="/hal"
-                  element={
-                    isAuthenticated() ? (
-                      <AuthenticatedLayout>
-                        <ErrorBoundary>
-                          <AgentChat />
-                        </ErrorBoundary>
-                      </AuthenticatedLayout>
-                    ) : (
-                      <Navigate to="/auth" />
-                    )
-                  }
-                />
-
-                {/* Training Dashboard Route */}
-                <Route
-                  path="/training"
-                  element={
-                    isAuthenticated() ? (
-                      <AuthenticatedLayout>
-                        <ErrorBoundary>
-                          <TrainingDashboard />
-                        </ErrorBoundary>
-                      </AuthenticatedLayout>
-                    ) : (
-                      <Navigate to="/auth" />
-                    )
-                  }
-                />
-
-                {/* Default route redirects to dashboard */}
-                <Route
-                  path="/dashboard"
-                  element={
-                    isAuthenticated() ? (
-                      <AuthenticatedLayout>
-                        <ErrorBoundary>
-                          <Dashboard />
-                        </ErrorBoundary>
-                      </AuthenticatedLayout>
-                    ) : (
-                      <Navigate to="/auth" />
-                    )
-                  }
-                />
-
-                {/* Agent chat routes */}
-                <Route
-                  path="/chat/:agentId"
-                  element={
-                    isAuthenticated() ? (
-                      <AuthenticatedLayout>
-                        <ErrorBoundary>
-                          <AgentChatView />
-                        </ErrorBoundary>
-                      </AuthenticatedLayout>
-                    ) : (
-                      <Navigate to="/auth" />
-                    )
-                  }
-                />
-
-                {/* Existing routes with authentication */}
-                <Route
-                  path="/builder"
-                  element={
-                    isAuthenticated() ? (
-                      <AuthenticatedLayout>
-                        <ErrorBoundary>
-                          <BuilderAgent />
-                        </ErrorBoundary>
-                      </AuthenticatedLayout>
-                    ) : (
-                      <Navigate to="/auth" />
-                    )
-                  }
-                />
-                <Route
-                  path="/ops"
-                  element={
-                    isAuthenticated() ? (
-                      <AuthenticatedLayout>
-                        <ErrorBoundary>
-                          <OpsAgent />
-                        </ErrorBoundary>
-                      </AuthenticatedLayout>
-                    ) : (
-                      <Navigate to="/auth" />
-                    )
-                  }
-                />
-                <Route
-                  path="/research"
-                  element={
-                    isAuthenticated() ? (
-                      <AuthenticatedLayout>
-                        <ErrorBoundary>
-                          <ResearchAgent />
-                        </ErrorBoundary>
-                      </AuthenticatedLayout>
-                    ) : (
-                      <Navigate to="/auth" />
-                    )
-                  }
-                />
-                <Route
-                  path="/memory"
-                  element={
-                    isAuthenticated() ? (
-                      <AuthenticatedLayout>
-                        <ErrorBoundary>
-                          <MemoryAgentView />
-                        </ErrorBoundary>
-                      </AuthenticatedLayout>
-                    ) : (
-                      <Navigate to="/auth" />
-                    )
-                  }
-                />
-                <Route
-                  path="/memory-browser"
-                  element={
-                    isAuthenticated() ? (
-                      <AuthenticatedLayout>
-                        <ErrorBoundary>
-                          <MemoryBrowser />
-                        </ErrorBoundary>
-                      </AuthenticatedLayout>
-                    ) : (
-                      <Navigate to="/auth" />
-                    )
-                  }
-                />
-                <Route
-                  path="/activity"
-                  element={
-                    isAuthenticated() ? (
-                      <AuthenticatedLayout>
-                        <ErrorBoundary>
-                          <MainActivityFeed />
-                        </ErrorBoundary>
-                      </AuthenticatedLayout>
-                    ) : (
-                      <Navigate to="/auth" />
-                    )
-                  }
-                />
-                <Route
-                  path="/agent-activity"
-                  element={
-                    isAuthenticated() ? (
-                      <AuthenticatedLayout>
-                        <ErrorBoundary>
-                          <AgentActivityPage />
-                        </ErrorBoundary>
-                      </AuthenticatedLayout>
-                    ) : (
-                      <Navigate to="/auth" />
-                    )
-                  }
-                />
-                <Route
-                  path="/settings"
-                  element={
-                    isAuthenticated() ? (
-                      <AuthenticatedLayout>
-                        <ErrorBoundary>
-                          <SettingsPage />
-                        </ErrorBoundary>
-                      </AuthenticatedLayout>
-                    ) : (
-                      <Navigate to="/auth" />
-                    )
-                  }
-                />
-                <Route
-                  path="/agents"
-                  element={
-                    isAuthenticated() ? (
-                      <AuthenticatedLayout>
-                        <ErrorBoundary>
-                          <AgentListPage />
-                        </ErrorBoundary>
-                      </AuthenticatedLayout>
-                    ) : (
-                      <Navigate to="/auth" />
-                    )
-                  }
-                />
-
-                {/* Fallback for unknown routes */}
-                <Route
-                  path="*"
-                  element={isAuthenticated() ? <Navigate to="/hal" /> : <Navigate to="/auth" />}
-                />
-              </Routes>
-            </Box>
-
-            {/* Global StatusOverlay - now accessible from anywhere in the app */}
-            <StatusOverlay />
-          </Router>
-        </StatusProvider>
-      </SettingsProvider>
-    </ErrorBoundary>
-=======
     <AuthProvider>
-      <Router>
-        <App />
-      </Router>
+      <ErrorBoundary>
+        <SettingsProvider>
+          <StatusProvider>
+            <Router>
+              <App />
+              <StatusOverlay />
+            </Router>
+          </StatusProvider>
+        </SettingsProvider>
+      </ErrorBoundary>
     </AuthProvider>
->>>>>>> a6935e34
   );
 };
 

--- conflicted
+++ resolved
@@ -20,10 +20,11 @@
     "uuid": "^9.0.1"
   },
   "devDependencies": {
-<<<<<<< HEAD
     "@eslint/js": "^9.21.0",
     "@types/react": "^19.0.10",
     "@types/react-dom": "^19.0.4",
+    "@types/react-syntax-highlighter": "^15.5.11",
+    "@types/uuid": "^9.0.7",
     "@vitejs/plugin-react": "^4.3.4",
     "eslint": "^9.21.0",
     "eslint-plugin-react-hooks": "^5.1.0",
@@ -33,6 +34,7 @@
     "lint-staged": "^15.5.0",
     "msw": "^2.7.3",
     "prettier": "^3.5.3",
+    "typescript": "^5.2.2",
     "vite": "^6.2.6"
   },
   "lint-staged": {
@@ -40,14 +42,5 @@
       "prettier --write",
       "eslint --fix"
     ]
-=======
-    "@types/react": "^18.2.43",
-    "@types/react-dom": "^18.2.17",
-    "@types/react-syntax-highlighter": "^15.5.11",
-    "@types/uuid": "^9.0.7",
-    "@vitejs/plugin-react": "^4.2.1",
-    "typescript": "^5.2.2",
-    "vite": "^5.0.8"
->>>>>>> b6893f8e
   }
 }
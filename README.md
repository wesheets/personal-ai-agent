--- conflicted
+++ resolved
@@ -1,4 +1,4 @@
-<<<<<<< HEAD
+feature/system-integrity-tests-v2
 # System Integrity Test Suite
 
 This project implements a comprehensive test suite for ensuring the Promethios cognitive OS is healthy, aligned, and schema-compliant.
@@ -13,7 +13,7 @@
 - Confirms drift logs are empty or non-critical
 - Validates agents are triggered in correct dependency order
 - Monitors memory growth rate
-=======
+
 # CTO Agent for Promethios
 
 This project implements a CTO agent for the Promethios system that performs post-loop system audits, schema validation, and system health monitoring.
@@ -26,12 +26,12 @@
 - Structured reflection logging
 - System warning flags for critical issues
 - Debug endpoints for monitoring
->>>>>>> b3de17e1
+main
 
 ## Project Structure
 
 ```
-<<<<<<< HEAD
+feature/system-integrity-tests-v2
 tests/
 ├── test_system_integrity.py  # Main integrity test suite
 └── test_meta_integrity.py    # Meta-tests to verify test suite functionality
@@ -73,7 +73,7 @@
 
 ```bash
 pytest tests/test_meta_integrity.py -v
-=======
+
 app/
 ├── agents/
 │   └── cto_agent.py         # Core CTO agent implementation
@@ -120,19 +120,19 @@
 
 ```
 pytest app/tests/
->>>>>>> b3de17e1
+main
 ```
 
 ## Integration
 
-<<<<<<< HEAD
+feature/system-integrity-tests-v2
 To integrate with your existing Promethios system:
 
 1. Copy the test files to your project's test directory
 2. Copy the GitHub Action workflow to your .github/workflows directory
 3. Ensure your project has the necessary dependencies (pytest)
 4. Run the tests to verify system integrity
-=======
+
 The CTO agent is registered in the agent registry and can be called by the orchestrator after each loop:
 
 ```python
@@ -141,4 +141,4 @@
 # After completing a loop
 result = run_cto_agent(project_id)
 ```
->>>>>>> b3de17e1
+main
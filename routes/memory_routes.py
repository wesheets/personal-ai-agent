from fastapi import APIRouter, Query
<<<<<<< HEAD
from typing import Optional, Dict, Any
from app.memory.memory_reader import get_memory_for_project, get_memory_thread_for_project
=======
# Fix import path to point to the correct location of memory_reader.py
from memory.memory_reader import get_memory_for_project, get_memory_thread_for_project
import datetime
import logging

# Configure logging
logger = logging.getLogger("memory_routes")
>>>>>>> b8b496cb

router = APIRouter()


@router.get("/ping")
def memory_ping():
    print("🔍 DEBUG: memory_ping endpoint called")
    return {"status": "Memory router recovered", "timestamp": str(datetime.datetime.now())}


@router.post("/write")
async def memory_write(request_data: dict):
    """
    Write content to memory.
    
    Args:
        request_data: Dictionary containing memory entry data
            - project_id: The project identifier
            - agent: The agent identifier
            - type: The memory entry type
            - content: The memory entry content
            - tags: Optional list of tags
            
    Returns:
        Dict containing status and memory entry details
    """
    logger.info(f"🔍 DEBUG: memory_write endpoint called with project_id: {request_data.get('project_id', 'default')}")
    print(f"🔍 DEBUG: memory_write endpoint called with project_id: {request_data.get('project_id', 'default')}")
    return {
        "status": "success",
        "message": "Memory write request received",
        "content": request_data.get("content", ""),
        "project_id": request_data.get("project_id", "default"),
        "chain_id": request_data.get("chain_id", "default"),
        "timestamp": str(datetime.datetime.now())
    }


@router.get("/read")
async def memory_read(project_id: str = Query(..., description="Project identifier")):
    """
    Read content from memory.
    
    Args:
        project_id: The project identifier
        
    Returns:
        Dict containing memory entries for the specified project
    """
    logger.info(f"🔍 DEBUG: memory_read endpoint called with project_id: {project_id}")
    print(f"🔍 DEBUG: memory_read endpoint called with project_id: {project_id}")
    try:
        # Get memory entries for the project
        entries = get_memory_for_project(project_id)
        
        logger.info(f"✅ Successfully retrieved {len(entries)} memory entries for project: {project_id}")
        return {
            "status": "success",
            "message": "Memory read successful",
            "project_id": project_id,
            "entries": entries,
            "timestamp": str(datetime.datetime.now())
        }
    except Exception as e:
        logger.error(f"❌ Error reading memory for project {project_id}: {str(e)}")
        return {
            "status": "error",
            "message": f"Failed to read memory: {str(e)}",
            "project_id": project_id,
            "entries": [],
            "timestamp": str(datetime.datetime.now())
        }


@router.post("/summarize")
async def memory_summarize(request_data: dict):
    """
    Summarize a memory thread.
    
    Args:
        request_data: Dictionary containing summarization parameters
            - project_id: The project identifier
            - summary_type: The type of summary to generate
            - limit: Optional maximum number of entries to summarize
            
    Returns:
        Dict containing the generated summary
    """
    logger.info(f"🔍 DEBUG: memory_summarize endpoint called with project_id: {request_data.get('project_id', 'default')}")
    print(f"🔍 DEBUG: memory_summarize endpoint called with project_id: {request_data.get('project_id', 'default')}")
    return {
        "status": "success",
        "message": "Memory summarize request received",
        "project_id": request_data.get("project_id", "default"),
        "chain_id": request_data.get("chain_id", "default"),
        "summary": "This is a placeholder summary of the memory thread.",
        "timestamp": str(datetime.datetime.now())
    }


@router.post("/thread")
async def memory_thread_post(request_data: dict):
    """
    Get a memory thread via POST method.
    """
    logger.info(f"🔍 DEBUG: memory_thread_post endpoint called with project_id: {request_data.get('project_id', 'default')}")
    print(f"🔍 DEBUG: memory_thread_post endpoint called with project_id: {request_data.get('project_id', 'default')}")
    return {
        "status": "success",
        "message": "Memory thread request received",
        "project_id": request_data.get("project_id", "default"),
        "chain_id": request_data.get("chain_id", "default"),
        "thread": [
            {"timestamp": "2025-04-17T01:56:00", "content": "Example memory entry 1"},
            {"timestamp": "2025-04-17T01:56:30", "content": "Example memory entry 2"},
            {"timestamp": "2025-04-17T01:57:00", "content": "Example memory entry 3"},
        ],
        "timestamp": str(datetime.datetime.now())
    }


@router.get("/thread")
async def memory_thread_get(
    project_id: str = Query(..., description="Project identifier")
):
    """
    Get a memory thread via GET method.

    Args:
        project_id: The project identifier

    Returns:
        Dict containing thread entries for the specified project
    """
    logger.info(f"🔍 DEBUG: memory_thread_get endpoint called with project_id: {project_id}")
    print(f"🔍 DEBUG: memory_thread_get endpoint called with project_id: {project_id}")
    try:
        # Get memory thread for the project
        thread = get_memory_thread_for_project(project_id)
        
        logger.info(f"✅ Successfully retrieved memory thread with {len(thread)} entries for project: {project_id}")
        return {
            "status": "success", 
            "project_id": project_id, 
            "thread": thread,
            "timestamp": str(datetime.datetime.now())
        }
    except Exception as e:
        logger.error(f"❌ Error getting memory thread for project {project_id}: {str(e)}")
        return {
            "status": "error", 
            "message": f"Failed to get memory thread: {str(e)}",
            "timestamp": str(datetime.datetime.now())
        }<|MERGE_RESOLUTION|>--- conflicted
+++ resolved
@@ -1,8 +1,5 @@
 from fastapi import APIRouter, Query
-<<<<<<< HEAD
 from typing import Optional, Dict, Any
-from app.memory.memory_reader import get_memory_for_project, get_memory_thread_for_project
-=======
 # Fix import path to point to the correct location of memory_reader.py
 from memory.memory_reader import get_memory_for_project, get_memory_thread_for_project
 import datetime
@@ -10,7 +7,6 @@
 
 # Configure logging
 logger = logging.getLogger("memory_routes")
->>>>>>> b8b496cb
 
 router = APIRouter()
 

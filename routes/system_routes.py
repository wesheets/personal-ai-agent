"""
System Routes Module

This module provides API routes for system-level operations.
"""

from fastapi import APIRouter, Query, Request, HTTPException
from fastapi.responses import JSONResponse
from typing import Dict, Any, Optional
import logging
import traceback

# Import SAGE agent
try:
    from app.modules.agent_runner import run_sage_agent
    SAGE_AGENT_AVAILABLE = True
except ImportError:
    SAGE_AGENT_AVAILABLE = False
    print("❌ SAGE agent import failed")

# Import project_state module for status endpoint
try:
    from app.modules.project_state import read_project_state
    PROJECT_STATE_AVAILABLE = True
except ImportError:
    PROJECT_STATE_AVAILABLE = False
    print("❌ Project state module import failed")

# Configure logging
logger = logging.getLogger("app.routes.system_routes")

router = APIRouter()

@router.get("/ping")
def system_ping():
    """
    Simple ping endpoint to check if the system routes are working.
    
    Returns:
        Dict with status message
    """
    return {"status": "System routes operational"}

@router.get("/status")
def get_system_status(project_id: str = Query(..., description="Project ID to get status for")):
    """
    Get the current system status for a project.
    
    This endpoint returns the current project state including loop count,
    status, and other relevant information.
    
    Args:
        project_id: The project ID to get status for
        
    Returns:
        Dict containing the project state
    """
    try:
        logger.info(f"Getting system status for project {project_id}")
        print(f"🔍 Getting system status for project {project_id}")
        
        # Check if project_state module is available
        if not PROJECT_STATE_AVAILABLE:
            error_msg = "Project state module not available"
            logger.error(error_msg)
            print(f"❌ {error_msg}")
            return JSONResponse(
                status_code=500,
                content={
                    "status": "error",
                    "message": error_msg,
                    "project_id": project_id
                }
            )
        
        # Read project state
        project_state = read_project_state(project_id)
        
        # Check if project state exists
        if not project_state:
            error_msg = f"Project state not found for project {project_id}"
            logger.error(error_msg)
            print(f"❌ {error_msg}")
            return JSONResponse(
                status_code=404,
                content={
                    "status": "error",
                    "message": error_msg,
                    "project_id": project_id
                }
            )
        
        # Return project state
        logger.info(f"System status retrieved for project {project_id}")
        print(f"✅ System status retrieved for project {project_id}")
        return {
            "status": "success",
            "message": "System status retrieved",
            "project_id": project_id,
            "project_state": project_state
        }
    except Exception as e:
        error_msg = f"Error getting system status: {str(e)}"
        logger.error(error_msg)
        logger.error(traceback.format_exc())
        print(f"❌ {error_msg}")
        print(traceback.format_exc())
        
        return JSONResponse(
            status_code=500,
            content={
                "status": "error",
                "message": error_msg,
                "project_id": project_id,
                "error_details": traceback.format_exc()
            }
        )

@router.post("/summary")
async def generate_system_summary(
    request: Request,
    project_id: str = Query(..., description="Project ID to generate summary for")
):
    """
    Generate a system-wide summary for a project using the SAGE agent.
    
    This endpoint is called by the agent loop autonomy system when a project
    completes (max loops reached or status complete).
    
    Args:
        request: The request object
        project_id: The project ID to generate summary for
        
    Returns:
        Dict containing the summary
    """
    try:
        logger.info(f"Generating system summary for project {project_id}")
        
        # Check if SAGE agent is available
        if not SAGE_AGENT_AVAILABLE:
            error_msg = "SAGE agent not available"
            logger.error(error_msg)
            return JSONResponse(
                status_code=500,
                content={
                    "status": "error",
                    "message": error_msg,
                    "project_id": project_id
                }
            )
        
        # Run SAGE agent to generate summary
        sage_result = run_sage_agent(project_id)
        
        # Check if SAGE execution was successful
        if sage_result.get("status") == "error":
            error_msg = f"SAGE agent execution failed: {sage_result.get('message')}"
            logger.error(error_msg)
            return JSONResponse(
                status_code=500,
                content={
                    "status": "error",
                    "message": error_msg,
                    "project_id": project_id
                }
            )
        
        # Return summary
        logger.info(f"System summary generated for project {project_id}")
        return {
            "status": "success",
            "message": "System summary generated",
            "project_id": project_id,
            "summary": sage_result.get("summary", "No summary available")
        }
    except Exception as e:
<<<<<<< HEAD
        logger.error(f"Unexpected error in get_system_summary: {str(e)}")
        return {
            "status": "error",
            "message": f"Unexpected error: {str(e)}",
            "project_id": project_id,
            "summary": f"Error: {str(e)}"
        }

@router.post("/summary")
async def system_summary(
    project_id: Optional[str] = Query(None, description="Project identifier"),
    request_body: Optional[Dict[str, Any]] = Body(None)
):
    """
    Generates a new narrative summary of system activities for a specific project.
    
    This endpoint triggers the SAGE agent to create a fresh summary of the project's
    current state and activities, regardless of whether a recent summary exists.
    
    Args:
        project_id: The project identifier (can be provided as query parameter)
        request_body: Optional JSON body that may contain project_id
        
    Returns:
        Dict containing the newly generated narrative summary and metadata
    """
    # Extract project_id from either query parameter or request body
    effective_project_id = project_id or (request_body or {}).get("project_id")
    
    # Add debug logging
    print(f"[SYSTEM SUMMARY] project_id resolved to: {effective_project_id}")
    logger.info(f"[SYSTEM SUMMARY] project_id resolved to: {effective_project_id}")
    
    # Validate that project_id is provided
    if not effective_project_id:
        logger.error("[SYSTEM SUMMARY] Missing project_id in both query and body")
        raise HTTPException(status_code=400, detail="project_id is required")
    
    try:
        logger.info(f"Generating new system summary for project: {effective_project_id}")
=======
        error_msg = f"Error generating system summary: {str(e)}"
        logger.error(error_msg)
        logger.error(traceback.format_exc())
>>>>>>> e454ea91
        
        return JSONResponse(
            status_code=500,
            content={
                "status": "error",
                "message": error_msg,
                "project_id": project_id
            }
<<<<<<< HEAD
        
        # Run SAGE agent to generate a new summary
        try:
            result = run_sage_agent(effective_project_id, tools=["memory_writer"])
            
            if result["status"] == "success":
                logger.info(f"Generated new summary for project {effective_project_id}")
                return {
                    "status": "success",
                    "message": "Memory summarize request received",
                    "project_id": effective_project_id,
                    "chain_id": "default",
                    "summary": result["summary"],
                    "timestamp": datetime.datetime.now().isoformat()
                }
            else:
                logger.error(f"SAGE agent failed to generate summary: {result.get('message', 'Unknown error')}")
                return {
                    "status": "error",
                    "message": result.get("message", "SAGE agent failed to generate summary"),
                    "project_id": effective_project_id,
                    "summary": result.get("summary", "Error generating summary")
                }
        except Exception as e:
            logger.error(f"Error running SAGE agent: {str(e)}")
            return {
                "status": "error",
                "message": f"Error running SAGE agent: {str(e)}",
                "project_id": effective_project_id,
                "summary": f"Error generating summary: {str(e)}"
            }
    
    except Exception as e:
        logger.error(f"Unexpected error in generate_system_summary: {str(e)}")
        return {
            "status": "error",
            "message": f"Unexpected error: {str(e)}",
            "project_id": effective_project_id,
            "summary": f"Error: {str(e)}"
        }
=======
        )
>>>>>>> e454ea91
<|MERGE_RESOLUTION|>--- conflicted
+++ resolved
@@ -4,11 +4,12 @@
 This module provides API routes for system-level operations.
 """
 
-from fastapi import APIRouter, Query, Request, HTTPException
+from fastapi import APIRouter, Query, Request, HTTPException, Body
 from fastapi.responses import JSONResponse
 from typing import Dict, Any, Optional
 import logging
 import traceback
+import datetime
 
 # Import SAGE agent
 try:
@@ -119,7 +120,8 @@
 @router.post("/summary")
 async def generate_system_summary(
     request: Request,
-    project_id: str = Query(..., description="Project ID to generate summary for")
+    project_id: Optional[str] = Query(None, description="Project ID to generate summary for"),
+    request_body: Optional[Dict[str, Any]] = Body(None)
 ):
     """
     Generate a system-wide summary for a project using the SAGE agent.
@@ -129,78 +131,11 @@
     
     Args:
         request: The request object
-        project_id: The project ID to generate summary for
+        project_id: The project ID to generate summary for (can be provided as query parameter)
+        request_body: Optional JSON body that may contain project_id
         
     Returns:
         Dict containing the summary
-    """
-    try:
-        logger.info(f"Generating system summary for project {project_id}")
-        
-        # Check if SAGE agent is available
-        if not SAGE_AGENT_AVAILABLE:
-            error_msg = "SAGE agent not available"
-            logger.error(error_msg)
-            return JSONResponse(
-                status_code=500,
-                content={
-                    "status": "error",
-                    "message": error_msg,
-                    "project_id": project_id
-                }
-            )
-        
-        # Run SAGE agent to generate summary
-        sage_result = run_sage_agent(project_id)
-        
-        # Check if SAGE execution was successful
-        if sage_result.get("status") == "error":
-            error_msg = f"SAGE agent execution failed: {sage_result.get('message')}"
-            logger.error(error_msg)
-            return JSONResponse(
-                status_code=500,
-                content={
-                    "status": "error",
-                    "message": error_msg,
-                    "project_id": project_id
-                }
-            )
-        
-        # Return summary
-        logger.info(f"System summary generated for project {project_id}")
-        return {
-            "status": "success",
-            "message": "System summary generated",
-            "project_id": project_id,
-            "summary": sage_result.get("summary", "No summary available")
-        }
-    except Exception as e:
-<<<<<<< HEAD
-        logger.error(f"Unexpected error in get_system_summary: {str(e)}")
-        return {
-            "status": "error",
-            "message": f"Unexpected error: {str(e)}",
-            "project_id": project_id,
-            "summary": f"Error: {str(e)}"
-        }
-
-@router.post("/summary")
-async def system_summary(
-    project_id: Optional[str] = Query(None, description="Project identifier"),
-    request_body: Optional[Dict[str, Any]] = Body(None)
-):
-    """
-    Generates a new narrative summary of system activities for a specific project.
-    
-    This endpoint triggers the SAGE agent to create a fresh summary of the project's
-    current state and activities, regardless of whether a recent summary exists.
-    
-    Args:
-        project_id: The project identifier (can be provided as query parameter)
-        request_body: Optional JSON body that may contain project_id
-        
-    Returns:
-        Dict containing the newly generated narrative summary and metadata
     """
     # Extract project_id from either query parameter or request body
     effective_project_id = project_id or (request_body or {}).get("project_id")
@@ -215,61 +150,56 @@
         raise HTTPException(status_code=400, detail="project_id is required")
     
     try:
-        logger.info(f"Generating new system summary for project: {effective_project_id}")
-=======
+        logger.info(f"Generating system summary for project {effective_project_id}")
+        
+        # Check if SAGE agent is available
+        if not SAGE_AGENT_AVAILABLE:
+            error_msg = "SAGE agent not available"
+            logger.error(error_msg)
+            return JSONResponse(
+                status_code=500,
+                content={
+                    "status": "error",
+                    "message": error_msg,
+                    "project_id": effective_project_id
+                }
+            )
+        
+        # Run SAGE agent to generate summary
+        sage_result = run_sage_agent(effective_project_id)
+        
+        # Check if SAGE execution was successful
+        if sage_result.get("status") == "error":
+            error_msg = f"SAGE agent execution failed: {sage_result.get('message')}"
+            logger.error(error_msg)
+            return JSONResponse(
+                status_code=500,
+                content={
+                    "status": "error",
+                    "message": error_msg,
+                    "project_id": effective_project_id
+                }
+            )
+        
+        # Return summary
+        logger.info(f"System summary generated for project {effective_project_id}")
+        return {
+            "status": "success",
+            "message": "System summary generated",
+            "project_id": effective_project_id,
+            "summary": sage_result.get("summary", "No summary available"),
+            "timestamp": datetime.datetime.now().isoformat()
+        }
+    except Exception as e:
         error_msg = f"Error generating system summary: {str(e)}"
         logger.error(error_msg)
         logger.error(traceback.format_exc())
->>>>>>> e454ea91
         
         return JSONResponse(
             status_code=500,
             content={
                 "status": "error",
                 "message": error_msg,
-                "project_id": project_id
+                "project_id": effective_project_id
             }
-<<<<<<< HEAD
-        
-        # Run SAGE agent to generate a new summary
-        try:
-            result = run_sage_agent(effective_project_id, tools=["memory_writer"])
-            
-            if result["status"] == "success":
-                logger.info(f"Generated new summary for project {effective_project_id}")
-                return {
-                    "status": "success",
-                    "message": "Memory summarize request received",
-                    "project_id": effective_project_id,
-                    "chain_id": "default",
-                    "summary": result["summary"],
-                    "timestamp": datetime.datetime.now().isoformat()
-                }
-            else:
-                logger.error(f"SAGE agent failed to generate summary: {result.get('message', 'Unknown error')}")
-                return {
-                    "status": "error",
-                    "message": result.get("message", "SAGE agent failed to generate summary"),
-                    "project_id": effective_project_id,
-                    "summary": result.get("summary", "Error generating summary")
-                }
-        except Exception as e:
-            logger.error(f"Error running SAGE agent: {str(e)}")
-            return {
-                "status": "error",
-                "message": f"Error running SAGE agent: {str(e)}",
-                "project_id": effective_project_id,
-                "summary": f"Error generating summary: {str(e)}"
-            }
-    
-    except Exception as e:
-        logger.error(f"Unexpected error in generate_system_summary: {str(e)}")
-        return {
-            "status": "error",
-            "message": f"Unexpected error: {str(e)}",
-            "project_id": effective_project_id,
-            "summary": f"Error: {str(e)}"
-        }
-=======
-        )
->>>>>>> e454ea91
+        )
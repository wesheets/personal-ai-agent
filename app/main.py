--- conflicted
+++ resolved
@@ -338,7 +338,7 @@
     # Request body size limiter middleware
     app.middleware("http")(limit_request_body_size)
 
-<<<<<<< HEAD
+feature/phase-4.1-orchestrator-consult
     # Middleware for logging with timeout handling
     @app.middleware("http")
     async def log_requests(request: Request, call_next):
@@ -511,14 +511,14 @@
     
     # Import and mount the orchestrator router
     print(f"🔍 DEBUG: Orchestrator router object: {orchestrator_router}")
-=======
+
     # Register all API routes
     print("🔄 Registering API routes...")
     
     # Register existing module routers
     app.include_router(agent_module_router, prefix="/api/modules/agent")
     app.include_router(memory_router, prefix="/api/modules/memory")
->>>>>>> 1094dccd
+main
     app.include_router(orchestrator_router, prefix="/api/modules/orchestrator")
     app.include_router(feedback_router, prefix="/api/modules/feedback")
     app.include_router(user_context_router, prefix="/api/modules/user_context")
@@ -530,7 +530,7 @@
     app.include_router(memory_thread_router, prefix="/api/memory/thread")
     app.include_router(memory_summarize_router, prefix="/api/memory/summarize")
     
-<<<<<<< HEAD
+feature/phase-4.1-orchestrator-consult
     # Register the orchestrator_routes router for the /api/orchestrator/consult endpoint
     print(f"🔍 DEBUG: Orchestrator Routes router object: {orchestrator_routes_router}")
     app.include_router(orchestrator_routes_router, prefix="/api")
@@ -546,11 +546,11 @@
             swagger_js_url="/static/swagger-ui-bundle.js",
             swagger_css_url="/static/swagger-ui.css",
         )
-=======
+
     # Register orchestrator routers
     app.include_router(consult.router, prefix="/api/orchestrator")
     app.include_router(chain.router, prefix="/api/orchestrator")
->>>>>>> 1094dccd
+main
     
     # Register delegate router
     app.include_router(delegate.router, prefix="/api/modules")
@@ -587,10 +587,8 @@
         title="Promethios OS (Error Recovery Mode)",
         description="Error recovery mode due to startup failure",
         version="1.0.0"
-<<<<<<< HEAD
     )
-=======
-    )
+feature/phase-4.1-orchestrator-consult
     
     @app.get("/")
     async def error_root():
@@ -603,4 +601,4 @@
 # If this file is run directly, start the server
 if __name__ == "__main__":
     uvicorn.run("app.main:app", host="0.0.0.0", port=8000, reload=True)
->>>>>>> 1094dccd
+main
import sys
import os

# Add current directory to Python path to ensure imports work
sys.path.append(os.path.dirname(os.path.dirname(os.path.abspath(__file__))))

"""
Main application module for the Promethios API.

This module initializes the FastAPI application and includes all routes.
"""

from fastapi import FastAPI, Request, Response
from fastapi.middleware.cors import CORSMiddleware
from fastapi.responses import JSONResponse
import importlib
import time
import json

<<<<<<< HEAD
=======
# Import routers
from app.routes.core_routes import router as core_router
from app.routes.loop_routes import router as loop_router
from app.routes.agent_routes import router as agent_router
from app.routes.persona_routes import router as persona_router
from app.routes.debug_routes import router as debug_router
from app.routes.orchestrator_routes import router as orchestrator_router
from app.routes.reflection_routes import router as reflection_router
from app.routes.trust_routes import router as trust_router
from app.routes.self_routes import router as self_router

# Import routes with explicit paths directly
from routes import memory_routes, hal_routes

>>>>>>> f37df280
# Import memory module
from app.memory.project_memory import PROJECT_MEMORY

# Import self_routes directly as it's in a different location
from app.routes.self_routes import router as self_router

# Import routes with explicit API paths directly
try:
    from app.routes.memory_routes import router as memory_router
    memory_routes_loaded = True
    print("✅ Directly loaded memory_routes with explicit paths")
except ImportError:
    memory_routes_loaded = False
    print("⚠️ Could not load memory_routes directly")

try:
    from app.routes.loop_routes import router as loop_router
    loop_routes_loaded = True
    print("✅ Directly loaded loop_routes with explicit paths")
except ImportError:
    loop_routes_loaded = False
    print("⚠️ Could not load loop_routes directly")

# Create FastAPI app
app = FastAPI(
    title="Promethios API",
    description="API for the Promethios cognitive system",
    version="1.0.0",
)

# Add CORS middleware
app.add_middleware(
    CORSMiddleware,
    allow_origins=["*"],
    allow_credentials=True,
    allow_methods=["*"],
    allow_headers=["*"],
)

# Add request timing middleware
@app.middleware("http")
async def add_process_time_header(request: Request, call_next):
    start_time = time.time()
    response = await call_next(request)
    process_time = time.time() - start_time
    response.headers["X-Process-Time"] = str(process_time)
    return response

<<<<<<< HEAD
# Include routes with explicit paths without prefix
if memory_routes_loaded:
    app.include_router(memory_router)  # No prefix as routes already include /api/
    print("✅ Included memory_router without prefix")

if loop_routes_loaded:
    app.include_router(loop_router)  # No prefix as routes already include /api/
    print("✅ Included loop_router without prefix")

# Comprehensive list of all routes based on file system scan
routes_to_try = [
    # Core routes
    "agent_routes",
    "core_routes",
    "persona_routes",
    "system_routes",
    "orchestrator_routes",
    "debug_routes",
    "reflection_routes",
    "trust_routes",
    
    # Additional routes found in file system
    "project_routes",
    "reset_routes",
    "snapshot_routes",
    "system_integrity",
    "system_log_routes",
    "system_summary_routes",
    "hal_routes",
    
    # Modules routes
    "modules/agent/list",
    "modules/agent/run",
    "modules/plan/generate",
    "modules/orchestrator/status",
    "modules/debug/routes",
    "modules/system/routes",
    "modules/system/version",
    "modules/system/status",
    "modules/system/config",
    "modules/system/logs",
    "modules/system/metrics",
    "modules/system/health",
    "modules/system/info",
    "modules/system/ping",
    "modules/system/time",
    "modules/system/uptime",
    "modules/system/memory",
    "modules/system/cpu",
    "modules/system/disk",
    "modules/system/network",
    "modules/system/processes",
    "modules/system/users",
    "modules/system/groups",
]

# Remove memory_routes and loop_routes from routes_to_try as they're handled separately
if "memory_routes" in routes_to_try:
    routes_to_try.remove("memory_routes")
if "loop_routes" in routes_to_try:
    routes_to_try.remove("loop_routes")

loaded_routes = []
if memory_routes_loaded:
    loaded_routes.append("memory_routes")
if loop_routes_loaded:
    loaded_routes.append("loop_routes")

# Create stub router for missing routes
def create_stub_router(route_name):
    from fastapi import APIRouter
    router = APIRouter()
    
    @router.get("/")
    async def stub_endpoint():
        return {"status": "ok", "message": f"Stub endpoint for {route_name}"}
    
    return router

# Try to import routes from different locations
for route in routes_to_try:
    route_loaded = False
    
    # Handle module routes differently (they have slashes)
    if "/" in route:
        # For module routes, create stub endpoints
        module_path = route.replace("/", "_")
        try:
            # First check if a real module exists
            if os.path.exists(f"routes/{module_path}.py"):
                module = importlib.import_module(f"routes.{module_path}")
                app.include_router(module.router, prefix=f"/api/{route}")
                print(f"✅ Loaded module route from routes/: {route}")
                loaded_routes.append(route)
                route_loaded = True
            elif os.path.exists(f"app/routes/{module_path}.py"):
                module = importlib.import_module(f"app.routes.{module_path}")
                app.include_router(module.router, prefix=f"/api/{route}")
                print(f"✅ Loaded module route from app/routes/: {route}")
                loaded_routes.append(route)
                route_loaded = True
            else:
                # Create stub router for missing module routes
                stub_router = create_stub_router(route)
                app.include_router(stub_router, prefix=f"/api/{route}")
                print(f"✅ Created stub for module route: {route}")
                loaded_routes.append(route)
                route_loaded = True
        except Exception as e:
            print(f"⚠️ Error loading module route {route}: {e}")
        
        # Continue to next route if this one was loaded
        if route_loaded:
            continue
    
    # First try importing from routes directory
    try:
        module = importlib.import_module(f"routes.{route}")
        app.include_router(module.router, prefix="/api")
        print(f"✅ Loaded route from routes/: {route}")
        loaded_routes.append(route)
        route_loaded = True
    except ImportError as e:
        print(f"⚠️ Not found in routes/: {route} — {e}")
    except AttributeError as e:
        print(f"⚠️ Found in routes/ but missing 'router' object: {route} — {e}")
    
    # If that fails, try importing from app.routes directory
    if not route_loaded:
        try:
            module = importlib.import_module(f"app.routes.{route}")
            app.include_router(module.router, prefix="/api")
            print(f"✅ Loaded route from app/routes/: {route}")
            loaded_routes.append(route)
            route_loaded = True
        except ImportError as e:
            print(f"⚠️ Not found in app/routes/: {route} — {e}")
        except AttributeError as e:
            print(f"⚠️ Found in app/routes/ but missing 'router' object: {route} — {e}")
    
    # If that fails, try importing from app.api directory
    if not route_loaded:
        try:
            module = importlib.import_module(f"app.api.{route}")
            app.include_router(module.router, prefix="/api")
            print(f"✅ Loaded route from app/api/: {route}")
            loaded_routes.append(route)
            route_loaded = True
        except ImportError as e:
            print(f"⚠️ Not found in app/api/: {route} — {e}")
        except AttributeError as e:
            print(f"⚠️ Found in app/api/ but missing 'router' object: {route} — {e}")
    
    # If route still not loaded, create a stub router
    if not route_loaded:
        stub_router = create_stub_router(route)
        app.include_router(stub_router, prefix="/api")
        print(f"✅ Created stub for route: {route}")
        loaded_routes.append(route)

# Include self_router separately as it's already imported
=======
# Include routes with explicit paths first (priority override)
app.include_router(memory_routes.router, prefix="/api")
app.include_router(hal_routes.router, prefix="/api")

# Include other routers
app.include_router(core_router)
app.include_router(loop_router)
app.include_router(agent_router)
app.include_router(persona_router)
app.include_router(debug_router)
app.include_router(orchestrator_router)
app.include_router(reflection_router)
app.include_router(trust_router)
>>>>>>> f37df280
app.include_router(self_router, prefix="/self")
print(f"✅ Loaded route: self_routes")
loaded_routes.append("self_routes")

# Root endpoint
@app.get("/")
async def root():
    return {"message": "Welcome to the Promethios API"}

# Health check endpoint
@app.get("/health")
async def health_check():
    return {"status": "ok"}

# System health endpoint at /api/system/health for compatibility
@app.get("/api/system/health")
async def api_system_health():
    return {"status": "ok", "message": "System is healthy"}

# API ping endpoint
@app.get("/api/ping")
async def api_ping():
    return {"status": "ok", "message": "API is responding"}

# Schema injection test endpoint
@app.get("/schema-injection-test")
async def schema_injection_test():
    """
    Test endpoint for schema injection.
    """
    return {
        "schema_loaded": True,
        "memory_initialized": PROJECT_MEMORY is not None,
<<<<<<< HEAD
        "routes_registered": loaded_routes
=======
        "routes_registered": [
            "memory_routes",
            "hal_routes",
            "core_routes",
            "loop_routes",
            "agent_routes",
            "persona_routes",
            "debug_routes",
            "orchestrator_routes",
            "reflection_routes",
            "trust_routes"
        ]
>>>>>>> f37df280
    }

# Diagnostics router check endpoint
@app.get("/diagnostics/router-check")
async def router_diagnostics():
    """
    Diagnostics endpoint to check router registration.
    """
    return {
<<<<<<< HEAD
        "routers": [{"name": route, "status": "registered"} for route in loaded_routes],
        "status": "ok",
        "total_routes_loaded": len(loaded_routes)
=======
        "routers": [
            {"name": "memory_router", "status": "registered", "priority": "high"},
            {"name": "hal_router", "status": "registered", "priority": "high"},
            {"name": "core_router", "status": "registered"},
            {"name": "loop_router", "status": "registered"},
            {"name": "agent_router", "status": "registered"},
            {"name": "persona_router", "status": "registered"},
            {"name": "debug_router", "status": "registered"},
            {"name": "orchestrator_router", "status": "registered"},
            {"name": "reflection_router", "status": "registered"},
            {"name": "trust_router", "status": "registered"}
        ],
        "status": "ok"
>>>>>>> f37df280
    }<|MERGE_RESOLUTION|>--- conflicted
+++ resolved
@@ -17,23 +17,6 @@
 import time
 import json
 
-<<<<<<< HEAD
-=======
-# Import routers
-from app.routes.core_routes import router as core_router
-from app.routes.loop_routes import router as loop_router
-from app.routes.agent_routes import router as agent_router
-from app.routes.persona_routes import router as persona_router
-from app.routes.debug_routes import router as debug_router
-from app.routes.orchestrator_routes import router as orchestrator_router
-from app.routes.reflection_routes import router as reflection_router
-from app.routes.trust_routes import router as trust_router
-from app.routes.self_routes import router as self_router
-
-# Import routes with explicit paths directly
-from routes import memory_routes, hal_routes
-
->>>>>>> f37df280
 # Import memory module
 from app.memory.project_memory import PROJECT_MEMORY
 
@@ -56,6 +39,82 @@
 except ImportError:
     loop_routes_loaded = False
     print("⚠️ Could not load loop_routes directly")
+
+# Import HAL routes directly from routes directory
+try:
+    from routes import hal_routes
+    hal_routes_loaded = True
+    print("✅ Directly loaded hal_routes with fixed imports")
+except ImportError:
+    hal_routes_loaded = False
+    print("⚠️ Could not load hal_routes directly")
+
+# Import memory routes from routes directory
+try:
+    from routes import memory_routes
+    routes_memory_loaded = True
+    print("✅ Directly loaded routes/memory_routes")
+except ImportError:
+    routes_memory_loaded = False
+    print("⚠️ Could not load routes/memory_routes directly")
+
+# Import reflection and trust routes directly
+try:
+    from app.routes.reflection_routes import router as reflection_router
+    reflection_routes_loaded = True
+    print("✅ Directly loaded reflection_routes")
+except ImportError:
+    reflection_routes_loaded = False
+    print("⚠️ Could not load reflection_routes directly")
+
+try:
+    from app.routes.trust_routes import router as trust_router
+    trust_routes_loaded = True
+    print("✅ Directly loaded trust_routes")
+except ImportError:
+    trust_routes_loaded = False
+    print("⚠️ Could not load trust_routes directly")
+
+# Import core routes directly
+try:
+    from app.routes.core_routes import router as core_router
+    core_routes_loaded = True
+    print("✅ Directly loaded core_routes")
+except ImportError:
+    core_routes_loaded = False
+    print("⚠️ Could not load core_routes directly")
+
+try:
+    from app.routes.agent_routes import router as agent_router
+    agent_routes_loaded = True
+    print("✅ Directly loaded agent_routes")
+except ImportError:
+    agent_routes_loaded = False
+    print("⚠️ Could not load agent_routes directly")
+
+try:
+    from app.routes.persona_routes import router as persona_router
+    persona_routes_loaded = True
+    print("✅ Directly loaded persona_routes")
+except ImportError:
+    persona_routes_loaded = False
+    print("⚠️ Could not load persona_routes directly")
+
+try:
+    from app.routes.debug_routes import router as debug_router
+    debug_routes_loaded = True
+    print("✅ Directly loaded debug_routes")
+except ImportError:
+    debug_routes_loaded = False
+    print("⚠️ Could not load debug_routes directly")
+
+try:
+    from app.routes.orchestrator_routes import router as orchestrator_router
+    orchestrator_routes_loaded = True
+    print("✅ Directly loaded orchestrator_routes")
+except ImportError:
+    orchestrator_routes_loaded = False
+    print("⚠️ Could not load orchestrator_routes directly")
 
 # Create FastAPI app
 app = FastAPI(
@@ -82,15 +141,67 @@
     response.headers["X-Process-Time"] = str(process_time)
     return response
 
-<<<<<<< HEAD
+# Initialize loaded_routes list to track all registered routes
+loaded_routes = []
+
+# Include HAL routes with priority (first)
+if hal_routes_loaded:
+    app.include_router(hal_routes.router, prefix="/api")
+    print("✅ Included hal_router with /api prefix (PRIORITY)")
+    loaded_routes.append("hal_routes")
+
+# Include memory routes from routes directory with priority
+if routes_memory_loaded:
+    app.include_router(memory_routes.router, prefix="/api")
+    print("✅ Included routes/memory_routes with /api prefix (PRIORITY)")
+    loaded_routes.append("memory_routes")
+
 # Include routes with explicit paths without prefix
 if memory_routes_loaded:
     app.include_router(memory_router)  # No prefix as routes already include /api/
     print("✅ Included memory_router without prefix")
+    loaded_routes.append("app_memory_routes")
 
 if loop_routes_loaded:
     app.include_router(loop_router)  # No prefix as routes already include /api/
     print("✅ Included loop_router without prefix")
+    loaded_routes.append("loop_routes")
+
+# Include directly imported routers
+if core_routes_loaded:
+    app.include_router(core_router)
+    print("✅ Included core_router")
+    loaded_routes.append("core_routes")
+
+if agent_routes_loaded:
+    app.include_router(agent_router)
+    print("✅ Included agent_router")
+    loaded_routes.append("agent_routes")
+
+if persona_routes_loaded:
+    app.include_router(persona_router)
+    print("✅ Included persona_router")
+    loaded_routes.append("persona_routes")
+
+if debug_routes_loaded:
+    app.include_router(debug_router)
+    print("✅ Included debug_router")
+    loaded_routes.append("debug_routes")
+
+if orchestrator_routes_loaded:
+    app.include_router(orchestrator_router)
+    print("✅ Included orchestrator_router")
+    loaded_routes.append("orchestrator_routes")
+
+if reflection_routes_loaded:
+    app.include_router(reflection_router)
+    print("✅ Included reflection_router")
+    loaded_routes.append("reflection_routes")
+
+if trust_routes_loaded:
+    app.include_router(trust_router)
+    print("✅ Included trust_router")
+    loaded_routes.append("trust_routes")
 
 # Comprehensive list of all routes based on file system scan
 routes_to_try = [
@@ -111,7 +222,6 @@
     "system_integrity",
     "system_log_routes",
     "system_summary_routes",
-    "hal_routes",
     
     # Modules routes
     "modules/agent/list",
@@ -139,17 +249,12 @@
     "modules/system/groups",
 ]
 
-# Remove memory_routes and loop_routes from routes_to_try as they're handled separately
-if "memory_routes" in routes_to_try:
-    routes_to_try.remove("memory_routes")
-if "loop_routes" in routes_to_try:
-    routes_to_try.remove("loop_routes")
-
-loaded_routes = []
-if memory_routes_loaded:
-    loaded_routes.append("memory_routes")
-if loop_routes_loaded:
-    loaded_routes.append("loop_routes")
+# Remove routes that are already loaded directly
+for route in ["memory_routes", "loop_routes", "hal_routes", "core_routes", 
+              "agent_routes", "persona_routes", "debug_routes", "orchestrator_routes",
+              "reflection_routes", "trust_routes"]:
+    if route in routes_to_try:
+        routes_to_try.remove(route)
 
 # Create stub router for missing routes
 def create_stub_router(route_name):
@@ -244,21 +349,6 @@
         loaded_routes.append(route)
 
 # Include self_router separately as it's already imported
-=======
-# Include routes with explicit paths first (priority override)
-app.include_router(memory_routes.router, prefix="/api")
-app.include_router(hal_routes.router, prefix="/api")
-
-# Include other routers
-app.include_router(core_router)
-app.include_router(loop_router)
-app.include_router(agent_router)
-app.include_router(persona_router)
-app.include_router(debug_router)
-app.include_router(orchestrator_router)
-app.include_router(reflection_router)
-app.include_router(trust_router)
->>>>>>> f37df280
 app.include_router(self_router, prefix="/self")
 print(f"✅ Loaded route: self_routes")
 loaded_routes.append("self_routes")
@@ -292,22 +382,7 @@
     return {
         "schema_loaded": True,
         "memory_initialized": PROJECT_MEMORY is not None,
-<<<<<<< HEAD
         "routes_registered": loaded_routes
-=======
-        "routes_registered": [
-            "memory_routes",
-            "hal_routes",
-            "core_routes",
-            "loop_routes",
-            "agent_routes",
-            "persona_routes",
-            "debug_routes",
-            "orchestrator_routes",
-            "reflection_routes",
-            "trust_routes"
-        ]
->>>>>>> f37df280
     }
 
 # Diagnostics router check endpoint
@@ -316,24 +391,21 @@
     """
     Diagnostics endpoint to check router registration.
     """
+    router_list = []
+    
+    # Add priority routers first
+    if hal_routes_loaded:
+        router_list.append({"name": "hal_router", "status": "registered", "priority": "high"})
+    if routes_memory_loaded:
+        router_list.append({"name": "memory_router", "status": "registered", "priority": "high"})
+    
+    # Add other routers
+    for route in loaded_routes:
+        if route not in ["hal_routes", "memory_routes"]:  # Skip already added priority routes
+            router_list.append({"name": route, "status": "registered"})
+    
     return {
-<<<<<<< HEAD
-        "routers": [{"name": route, "status": "registered"} for route in loaded_routes],
+        "routers": router_list,
         "status": "ok",
         "total_routes_loaded": len(loaded_routes)
-=======
-        "routers": [
-            {"name": "memory_router", "status": "registered", "priority": "high"},
-            {"name": "hal_router", "status": "registered", "priority": "high"},
-            {"name": "core_router", "status": "registered"},
-            {"name": "loop_router", "status": "registered"},
-            {"name": "agent_router", "status": "registered"},
-            {"name": "persona_router", "status": "registered"},
-            {"name": "debug_router", "status": "registered"},
-            {"name": "orchestrator_router", "status": "registered"},
-            {"name": "reflection_router", "status": "registered"},
-            {"name": "trust_router", "status": "registered"}
-        ],
-        "status": "ok"
->>>>>>> f37df280
     }
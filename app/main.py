--- conflicted
+++ resolved
@@ -7,7 +7,7 @@
 import inspect
 import re
 import datetime
-<<<<<<< HEAD
+import traceback
 # Import dotenv with fallback
 try:
     from dotenv import load_dotenv
@@ -16,10 +16,6 @@
     def load_dotenv():
         print("⚠️ Using fallback load_dotenv function")
         return None
-=======
-import traceback
-from dotenv import load_dotenv
->>>>>>> c27294d2
 from fastapi.responses import StreamingResponse, JSONResponse
 import json
 import asyncio
@@ -361,43 +357,33 @@
                 "built": "UI component is implemented and functional",
                 "future": "Planned for future implementation"
             },
-            "last_updated": current_time
+            "timestamp": current_time
         }
-
-    # Add debug endpoint for memory verification
-    @app.get("/api/debug/memory/log")
+    
+    # Add debug endpoint for memory log
+    @app.get("/api/debug/memory-log")
     async def debug_memory_log():
         """
-        Debug endpoint to verify memory thread database state.
-        Returns thread counts and recent entries.
-        """
-        try:
-            from app.modules.memory_thread import THREAD_DB
-            import datetime
-
-            thread_counts = {}
-            for key, entries in THREAD_DB.items():
-                project_id, chain_id = key.split(":")
-                if project_id not in thread_counts:
-                    thread_counts[project_id] = {}
-                thread_counts[project_id][chain_id] = len(entries)
-
-            recent_entries = []
-            for key, entries in THREAD_DB.items():
-                for entry in entries[-5:]:
-                    entry_with_key = entry.copy()
-                    entry_with_key["thread_key"] = key
-                    recent_entries.append(entry_with_key)
-
-            recent_entries.sort(key=lambda x: x.get("timestamp", ""), reverse=True)
-            recent_entries = recent_entries[:10]
-
+        Debug endpoint that returns the memory log.
+        This is useful for debugging memory issues.
+        """
+        try:
+            # Check if memory log file exists
+            memory_log_path = "app/logs/memory.log"
+            if not os.path.exists(memory_log_path):
+                return {
+                    "status": "error",
+                    "message": "Memory log file not found"
+                }
+            
+            # Read memory log file
+            with open(memory_log_path, "r") as f:
+                memory_log = f.read()
+            
+            # Return memory log
             return {
-                "status": "ok",
-                "thread_count": len(THREAD_DB),
-                "thread_counts_by_project": thread_counts,
-                "recent_entries": recent_entries,
-                "timestamp": datetime.datetime.now().isoformat()
+                "status": "success",
+                "memory_log": memory_log
             }
         except Exception as e:
             logger.error(f"Error in debug_memory_log: {str(e)}")
@@ -405,100 +391,195 @@
                 "status": "error",
                 "message": f"Failed to get memory log: {str(e)}"
             }
-<<<<<<< HEAD
-
-    # Add startup delay to ensure FastAPI is fully initialized before healthch
-    
-    # Register all routers with the API prefix
-    print("🔄 Registering all routers with API prefix...")
-    
-    # Register orchestrator router
-    app.include_router(orchestrator_router, prefix="/api")
-    print("✅ Registered orchestrator_router at /api")
-    
-    # Register agent router
-    app.include_router(agent_router, prefix="/api")
-    print("✅ Registered agent_router at /api")
-    
-    # Register memory router
-    app.include_router(memory_router, prefix="/api")
-    print("✅ Registered memory_router at /api")
-    
-    # Register project routes router
-    app.include_router(project_routes_router, prefix="/api")
-    print("✅ Registered project_routes_router at /api")
-    
-    # Register system router
-    app.include_router(system_router, prefix="/api")
-    print("✅ Registered system_router at /api")
-    
-    # Register system summary router
-    app.include_router(system_summary_router, prefix="/api/system")
-    print("✅ Registered system_summary_router at /api/system")
-    
-    # Register debug router
-    app.include_router(debug_router, prefix="/api")
-    print("✅ Registered debug_router at /api")
-    
-    # Register HAL router
-    app.include_router(hal_router, prefix="/api")
-    print("✅ Registered hal_router at /api")
-    
-    # Register snapshot router
-    app.include_router(snapshot_router, prefix="/api")
-    print("✅ Registered snapshot_router at /api")
-    
-    # Register system integrity router
-    app.include_router(integrity_router, prefix="/api/system")
-    print("✅ Registered integrity_router at /api/system")
-    
-    # Register project start router
-    app.include_router(start, prefix="/api/project")
-    print("✅ Registered project start router at /api/project")
-    
-    # Register module routers
-    app.include_router(agent_module_router, prefix="/api/modules")
-    app.include_router(memory_router_module, prefix="/api/modules")
-    app.include_router(orchestrator_router_module, prefix="/api/modules")
-    app.include_router(feedback_router, prefix="/api/modules")
-    app.include_router(user_context_router, prefix="/api/modules")
-    app.include_router(respond_router, prefix="/api/modules")
-    app.include_router(plan_router, prefix="/api/modules")
-    app.include_router(project_router, prefix="/api/modules")
-    print("✅ Registered all module routers at /api/modules")
-    
-    # Register memory thread and summarize routers
-    app.include_router(memory_thread_router, prefix="/api")
-    app.include_router(memory_summarize_router, prefix="/api")
-    print("✅ Registered memory thread and summarize routers at /api")
-    
-    # Register health router
-    app.include_router(health_router)
-    print("✅ Registered health router")
-    
-    # Add catch-all route for debugging 404 errors
-    @app.api_route("/{path:path}", methods=["GET", "POST", "PUT", "DELETE", "OPTIONS", "HEAD", "PATCH", "TRACE"])
-    async def catch_all(request: Request, path: str):
-        """
-        Catch-all route for debugging 404 errors.
-        This helps identify missing routes during development.
-        """
-        logger.warning(f"404 Not Found: {request.method} {request.url}")
-        logger.warning(f"Path: {path}")
-        logger.warning(f"Headers: {request.headers}")
-        
-        # Return a more detailed 404 response for debugging
-        return JSONResponse(
-            status_code=404,
-            content={
-                "status": "error",
-                "message": f"Route not found: {request.method} {path}",
-                "timestamp": datetime.datetime.now().isoformat(),
-                "available_routes": [
-                    {"path": route.path, "methods": list(route.methods) if hasattr(route, "methods") else []} 
-                    for route in app.routes if isinstance(route, APIRoute)
-                ]
-            }
+        
+        # Register the orchestrator_router
+        try:
+            print(f"🔍 DEBUG: Orchestrator router object: {orchestrator_router}")
+            app.include_router(orchestrator_router, prefix="/api")
+            print("🧠 Route defined: /api/orchestrator/* -> orchestrator_routes")
+        except Exception as e:
+            print(f"⚠️ Failed to register orchestrator_router: {e}")
+        
+        # Register the agent_router
+        try:
+            print(f"🔍 DEBUG: Agent router object: {agent_router}")
+            app.include_router(agent_router, prefix="/api")
+            print("🧠 Route defined: /api/agent/* -> agent_routes")
+        except Exception as e:
+            print(f"⚠️ Failed to register agent_router: {e}")
+        
+        # Register the memory_router
+        try:
+            print(f"🔍 DEBUG: Memory router object: {memory_router}")
+            app.include_router(memory_router, prefix="/api")
+            print("🧠 Route defined: /api/memory/* -> memory_routes")
+        except Exception as e:
+            print(f"⚠️ Failed to register memory_router: {e}")
+        
+        # Register the system_router
+        try:
+            print(f"🔍 DEBUG: System router object: {system_router}")
+            app.include_router(system_router, prefix="/api")
+            print("🧠 Route defined: /api/system/* -> system_routes")
+        except Exception as e:
+            print(f"⚠️ Failed to register system_router: {e}")
+            
+        # Register the system_summary_router
+        try:
+            print(f"🔍 DEBUG: System summary router object: {system_summary_router}")
+            app.include_router(system_summary_router, prefix="/api/system")
+            print("🧠 Route defined: /api/system/summary -> system_summary_routes")
+            
+            # Debug aid to validate route registration
+            print("🔍 DEBUG: Validating route registration for summary endpoints...")
+            for route in app.routes:
+                if "summary" in route.path:
+                    print(f"✅ ROUTE LOADED: {route.path} {route.methods}")
+            print("🔍 DEBUG: Route validation complete")
+        except Exception as e:
+            print(f"⚠️ Failed to register system_summary_router: {e}")
+        
+        # Register the debug_router
+        try:
+            print(f"🔍 DEBUG: Debug router object: {debug_router}")
+            app.include_router(debug_router, prefix="/api")
+            print("🧠 Route defined: /api/debug/* -> debug_routes")
+        except Exception as e:
+            print(f"⚠️ Failed to register debug_router: {e}")
+        
+        # Register the hal_router
+        try:
+            print(f"🔍 DEBUG: HAL router object: {hal_router}")
+            app.include_router(hal_router, prefix="/api")
+            print("🧠 Route defined: /api/hal/* -> hal_routes")
+        except Exception as e:
+            print(f"⚠️ Failed to register hal_router: {e}")
+        
+        # Register the snapshot_router
+        try:
+            print(f"🔍 DEBUG: Snapshot router object: {snapshot_router}")
+            app.include_router(snapshot_router, prefix="/api")
+            print("🧠 Route defined: /api/snapshot/* -> snapshot_routes")
+        except Exception as e:
+            print(f"⚠️ Failed to register snapshot_router: {e}")
+            
+        # Register the project_routes_router
+        try:
+            print(f"🔍 DEBUG: Project routes router object: {project_routes_router}")
+            app.include_router(project_routes_router, prefix="/api")
+            print("🧠 Route defined: /api/project/* -> project_routes")
+        except Exception as e:
+            print(f"⚠️ Failed to register project_routes_router: {e}")
+        
+        # Register the integrity_router
+        try:
+            print(f"🔍 DEBUG: Integrity router object: {integrity_router}")
+            app.include_router(integrity_router, prefix="/api/system")
+            print("🧠 Route defined: /api/system/integrity -> check_system_integrity")
+        except Exception as e:
+            print(f"⚠️ Failed to register integrity_router: {e}")
+        
+        # Register other routers with safeguards
+        try:
+            print(f"🔍 DEBUG: Agent module router object: {agent_module_router}")
+            app.include_router(agent_module_router, prefix="/api/modules/agent")
+            print("🧠 Route defined: /api/modules/agent/* -> agent_module_router")
+        except Exception as e:
+            print(f"⚠️ Failed to register agent_module_router: {e}")
+        
+        try:
+            print(f"🔍 DEBUG: Memory module router object: {memory_router_module}")
+            app.include_router(memory_router_module, prefix="/api/modules/memory")
+            print("🧠 Route defined: /api/modules/memory/* -> memory_router_module")
+        except Exception as e:
+            print(f"⚠️ Failed to register memory_router_module: {e}")
+        
+        try:
+            print(f"🔍 DEBUG: Orchestrator module router object: {orchestrator_router_module}")
+            app.include_router(orchestrator_router_module, prefix="/api/modules/orchestrator")
+            print("🧠 Route defined: /api/modules/orchestrator/* -> orchestrator_router_module")
+        except Exception as e:
+            print(f"⚠️ Failed to register orchestrator_router_module: {e}")
+        
+        try:
+            print(f"🔍 DEBUG: Feedback router object: {feedback_router}")
+            app.include_router(feedback_router, prefix="/api/modules/feedback")
+            print("🧠 Route defined: /api/modules/feedback/* -> feedback_router")
+        except Exception as e:
+            print(f"⚠️ Failed to register feedback_router: {e}")
+        
+        try:
+            print(f"🔍 DEBUG: User context router object: {user_context_router}")
+            app.include_router(user_context_router, prefix="/api/modules/user_context")
+            print("🧠 Route defined: /api/modules/user_context/* -> user_context_router")
+        except Exception as e:
+            print(f"⚠️ Failed to register user_context_router: {e}")
+        
+        try:
+            print(f"🔍 DEBUG: Respond router object: {respond_router}")
+            app.include_router(respond_router, prefix="/api/modules/respond")
+            print("🧠 Route defined: /api/modules/respond/* -> respond_router")
+            app.include_router(respond_router, prefix="/api/respond")
+            print("🧠 Route defined: /api/respond/* -> respond_router")
+        except Exception as e:
+            print(f"⚠️ Failed to register respond_router: {e}")
+        
+        try:
+            print(f"🔍 DEBUG: Plan router object: {plan_router}")
+            app.include_router(plan_router, prefix="/api/modules/plan")
+            print("🧠 Route defined: /api/modules/plan/* -> plan_router")
+        except Exception as e:
+            print(f"⚠️ Failed to register plan_router: {e}")
+        
+        try:
+            print(f"🔍 DEBUG: Project router object: {project_router}")
+            app.include_router(project_router, prefix="/api/modules/project")
+            print("🧠 Route defined: /api/modules/project/* -> project_router")
+        except Exception as e:
+            print(f"⚠️ Failed to register project_router: {e}")
+        
+        # Register memory thread and summarize routers
+        try:
+            print(f"🔍 DEBUG: Memory thread router object: {memory_thread_router}")
+            app.include_router(memory_thread_router, prefix="/api/memory/thread")
+            print("🧠 Route defined: /api/memory/thread/* -> memory_thread_router")
+        except Exception as e:
+            print(f"⚠️ Failed to register memory_thread_router: {e}")
+        
+        try:
+            print(f"🔍 DEBUG: Memory summarize router object: {memory_summarize_router}")
+            app.include_router(memory_summarize_router, prefix="/api/memory/summarize")
+            print("🧠 Route defined: /api/memory/summarize/* -> memory_summarize_router")
+        except Exception as e:
+            print(f"⚠️ Failed to register memory_summarize_router: {e}")
+        
+        # Register health router
+        try:
+            print(f"🔍 DEBUG: Health router object: {health_router}")
+            app.include_router(health_router)
+            print("🧠 Route defined: /health -> health_router")
+        except Exception as e:
+            print(f"⚠️ Failed to register health_router: {e}")
+        
+        # Add catch-all route for debugging 404 errors
+        @app.api_route("/{path:path}", methods=["GET", "POST", "PUT", "DELETE", "OPTIONS", "HEAD", "PATCH", "TRACE"])
+        async def catch_all(request: Request, path: str):
+            """
+            Catch-all route for debugging 404 errors.
+            This helps identify missing routes during development.
+            """
+            # Get the full path including query parameters
+            full_path = path
+            if request.query_params:
+                full_path += "?" + str(request.query_params)
+            
+            # Log the request details
+            logger.info(f"Catch-all handler received request for path: {full_path}")
+        
+        # Serve index.html for all other routes (SPA routing)
+        return Response(
+            content=open("public/index.html", "r").read(),
+            media_type="text/html"
         )
     
     # Final startup message
@@ -514,349 +595,8 @@
     print("🚀 Enhanced AI Agent System is ready to serve requests")
     
 except Exception as startup_error:
-=======
-        
-        # Register the orchestrator_router
-        try:
-            print(f"🔍 DEBUG: Orchestrator router object: {orchestrator_router}")
-            app.include_router(orchestrator_router, prefix="/api")
-            print("🧠 Route defined: /api/orchestrator/* -> orchestrator_routes")
-        except Exception as e:
-            print(f"⚠️ Failed to register orchestrator_router: {e}")
-        
-        # Register the agent_router
-        try:
-            print(f"🔍 DEBUG: Agent router object: {agent_router}")
-            app.include_router(agent_router, prefix="/api")
-            print("🧠 Route defined: /api/agent/* -> agent_routes")
-        except Exception as e:
-            print(f"⚠️ Failed to register agent_router: {e}")
-        
-        # Register the memory_router
-        try:
-            print(f"🔍 DEBUG: Memory router object: {memory_router}")
-            app.include_router(memory_router, prefix="/api")
-            print("🧠 Route defined: /api/memory/* -> memory_routes")
-        except Exception as e:
-            print(f"⚠️ Failed to register memory_router: {e}")
-        
-        # Register the system_router
-        try:
-            print(f"🔍 DEBUG: System router object: {system_router}")
-            app.include_router(system_router, prefix="/api")
-            print("🧠 Route defined: /api/system/* -> system_routes")
-        except Exception as e:
-            print(f"⚠️ Failed to register system_router: {e}")
-        
-        # Register the debug_router
-        try:
-            print(f"🔍 DEBUG: Debug router object: {debug_router}")
-            app.include_router(debug_router, prefix="/api")
-            print("🧠 Route defined: /api/debug/* -> debug_routes")
-        except Exception as e:
-            print(f"⚠️ Failed to register debug_router: {e}")
-        
-        # Register the hal_router
-        try:
-            print(f"🔍 DEBUG: HAL router object: {hal_router}")
-            app.include_router(hal_router, prefix="/api")
-            print("🧠 Route defined: /api/hal/* -> hal_routes")
-        except Exception as e:
-            print(f"⚠️ Failed to register hal_router: {e}")
-        
-        # Register the snapshot_router
-        try:
-            print(f"🔍 DEBUG: Snapshot router object: {snapshot_router}")
-            app.include_router(snapshot_router, prefix="/api")
-            print("🧠 Route defined: /api/snapshot/* -> snapshot_routes")
-        except Exception as e:
-            print(f"⚠️ Failed to register snapshot_router: {e}")
-            
-        # Register the project_routes_router
-        try:
-            print(f"🔍 DEBUG: Project routes router object: {project_routes_router}")
-            app.include_router(project_routes_router, prefix="/api")
-            print("🧠 Route defined: /api/project/* -> project_routes")
-        except Exception as e:
-            print(f"⚠️ Failed to register project_routes_router: {e}")
-        
-        # Register the integrity_router
-        try:
-            print(f"🔍 DEBUG: Integrity router object: {integrity_router}")
-            app.include_router(integrity_router, prefix="/api/system")
-            print("🧠 Route defined: /api/system/integrity -> check_system_integrity")
-        except Exception as e:
-            print(f"⚠️ Failed to register integrity_router: {e}")
-        
-        # Register other routers with safeguards
-        try:
-            print(f"🔍 DEBUG: Agent module router object: {agent_module_router}")
-            app.include_router(agent_module_router, prefix="/api/modules/agent")
-            print("🧠 Route defined: /api/modules/agent/* -> agent_module_router")
-        except Exception as e:
-            print(f"⚠️ Failed to register agent_module_router: {e}")
-        
-        try:
-            print(f"🔍 DEBUG: Memory module router object: {memory_router_module}")
-            app.include_router(memory_router_module, prefix="/api/modules/memory")
-            print("🧠 Route defined: /api/modules/memory/* -> memory_router_module")
-        except Exception as e:
-            print(f"⚠️ Failed to register memory_router_module: {e}")
-        
-        try:
-            print(f"🔍 DEBUG: Orchestrator module router object: {orchestrator_router_module}")
-            app.include_router(orchestrator_router_module, prefix="/api/modules/orchestrator")
-            print("🧠 Route defined: /api/modules/orchestrator/* -> orchestrator_router_module")
-        except Exception as e:
-            print(f"⚠️ Failed to register orchestrator_router_module: {e}")
-        
-        try:
-            print(f"🔍 DEBUG: Feedback router object: {feedback_router}")
-            app.include_router(feedback_router, prefix="/api/modules/feedback")
-            print("🧠 Route defined: /api/modules/feedback/* -> feedback_router")
-        except Exception as e:
-            print(f"⚠️ Failed to register feedback_router: {e}")
-        
-        try:
-            print(f"🔍 DEBUG: User context router object: {user_context_router}")
-            app.include_router(user_context_router, prefix="/api/modules/user_context")
-            print("🧠 Route defined: /api/modules/user_context/* -> user_context_router")
-        except Exception as e:
-            print(f"⚠️ Failed to register user_context_router: {e}")
-        
-        try:
-            print(f"🔍 DEBUG: Respond router object: {respond_router}")
-            app.include_router(respond_router, prefix="/api/modules/respond")
-            print("🧠 Route defined: /api/modules/respond/* -> respond_router")
-            app.include_router(respond_router, prefix="/api/respond")
-            print("🧠 Route defined: /api/respond/* -> respond_router")
-        except Exception as e:
-            print(f"⚠️ Failed to register respond_router: {e}")
-        
-        try:
-            print(f"🔍 DEBUG: Plan router object: {plan_router}")
-            app.include_router(plan_router, prefix="/api/modules/plan")
-            print("🧠 Route defined: /api/modules/plan/* -> plan_router")
-        except Exception as e:
-            print(f"⚠️ Failed to register plan_router: {e}")
-        
-        try:
-            print(f"🔍 DEBUG: Project router object: {project_router}")
-            app.include_router(project_router, prefix="/api/modules/project")
-            print("🧠 Route defined: /api/modules/project/* -> project_router")
-        except Exception as e:
-            print(f"⚠️ Failed to register project_router: {e}")
-        
-        try:
-            print(f"🔍 DEBUG: Health router object: {health_router}")
-            app.include_router(health_router, prefix="/api/health")
-            print("🧠 Route defined: /api/health/* -> health_router")
-        except Exception as e:
-            print(f"⚠️ Failed to register health_router: {e}")
-        
-        # Register memory thread and summarize routers
-        try:
-            print(f"🔍 DEBUG: Memory thread router object: {memory_thread_router}")
-            app.include_router(memory_thread_router, prefix="/api/memory/thread")
-            print("🧠 Route defined: /api/memory/thread/* -> memory_thread_router")
-        except Exception as e:
-            print(f"⚠️ Failed to register memory_thread_router: {e}")
-        
-        try:
-            print(f"🔍 DEBUG: Memory summarize router object: {memory_summarize_router}")
-            app.include_router(memory_summarize_router, prefix="/api/memory/summarize")
-            print("🧠 Route defined: /api/memory/summarize/* -> memory_summarize_router")
-        except Exception as e:
-            print(f"⚠️ Failed to register memory_summarize_router: {e}")
-        
-        # Register project start router
-        try:
-            print(f"🔍 DEBUG: Project start router object: {start}")
-            app.include_router(start, prefix="/api/project")
-            print("🧠 Route defined: /api/project/start -> project_start")
-        except Exception as e:
-            print(f"⚠️ Failed to register project start router: {e}")
-        
-        # Log all routes for debugging
-        print("📡 ROUTES REGISTERED ON STARTUP:")
-        for route in app.routes:
-            if isinstance(route, APIRoute):
-                print(f"➡️ {route.path} [{', '.join(route.methods)}] from {inspect.getsourcefile(route.endpoint)}")
-                print(f"🔍 DEBUG ROUTE: {route.path} [{', '.join(route.methods)}]")
-                print(f"🔍 DEBUG ENDPOINT: {route.endpoint.__name__}")
-                logger.info(f"🔍 {route.path} [{','.join(route.methods)}]")
-        
-        # Log CORS configuration on startup
-        logger.info(f"🔒 CORS Configuration Loaded:")
-        import os
-        
-        raw_origins = os.getenv("CORS_ALLOWED_ORIGINS", "*")
-        logger.info(f"🔒 CORS_ALLOWED_ORIGINS raw: {raw_origins}")
-        
-        cors_allow_credentials = os.getenv("CORS_ALLOW_CREDENTIALS", "true")
-        logger.info(f"🔒 CORS_ALLOW_CREDENTIALS: {cors_allow_credentials}")
-        # Removed legacy allowed_origins references to fix startup issues
-        logger.info(f"✅ Using CORSMiddleware with allow_origin_regex")
-
-    # Add custom CORS middleware from the extracted module
-    from fastapi.middleware.cors import CORSMiddleware
-    from fastapi import Request
-
-    # Production CORS middleware with regex pattern to allow Vercel deploys, Railway apps, and local development
-    app.add_middleware(
-        CORSMiddleware,
-        allow_origin_regex=r"https://(.*\.vercel\.app|.*\.railway\.app|promethios\.ai)|http://localhost:[0-9]+",
-        allow_credentials=True,
-        allow_methods=["*"],
-        allow_headers=["*"],
-    )
-    print("✅ CORS middleware added")
-
-    # Request body size limiter middleware
-    app.middleware("http")(limit_request_body_size)
-
-    # Middleware for logging with timeout handling
-    @app.middleware("http")
-    async def log_requests(request: Request, call_next):
-        import time
-        import asyncio
-        import json
-        from fastapi.responses import JSONResponse
-        
-        logger.info(f"Request: {request.method} {request.url}")
-        
-        # Log origin for CORS debugging with normalization
-        origin = request.headers.get("origin")
-        if origin:
-            normalized_origin = normalize_origin(origin)
-            sanitized_origin = sanitize_origin_for_header(normalized_origin)
-            logger.info(f"Request origin: {sanitized_origin}")
-            
-            # Debug CORS if enabled
-            if os.getenv("CORS_DEBUG", "false").lower() == "true":
-                logger.info(f"CORS DEBUG: Raw origin header: {origin}")
-                logger.info(f"CORS DEBUG: Normalized origin: {normalized_origin}")
-                logger.info(f"CORS DEBUG: Sanitized for header: {sanitized_origin}")
-        
-        # Get client IP with safeguards
-        client_ip = request.client.host if request.client else "unknown"
-        forwarded_for = request.headers.get("x-forwarded-for")
-        if forwarded_for:
-            # Only use the first IP in the chain to avoid spoofing
-            client_ip = forwarded_for.split(",")[0].strip()
-        
-        # Log client IP with privacy protection (last octet masked)
-        if "." in client_ip:  # IPv4
-            masked_ip = ".".join(client_ip.split(".")[:3]) + ".xxx"
-        elif ":" in client_ip:  # IPv6
-            masked_ip = ":".join(client_ip.split(":")[:4]) + ":xxxx:xxxx"
-        else:
-            masked_ip = "unknown"
-        
-        logger.info(f"Client: {masked_ip}")
-        
-        # Set up timeout handling
-        request_timeout = 60  # seconds
-        
-        try:
-            # Use asyncio.wait_for to implement timeout
-            start_time = time.time()
-            response = await asyncio.wait_for(call_next(request), timeout=request_timeout)
-            process_time = time.time() - start_time
-            
-            # Log response details
-            logger.info(f"Response: {response.status_code} in {process_time:.2f}s")
-            
-            # Add custom headers for debugging and monitoring
-            response.headers["X-Process-Time"] = str(process_time)
-            
-            return response
-        except asyncio.TimeoutError:
-            # Handle timeout gracefully
-            logger.error(f"Request timeout after {request_timeout}s: {request.url}")
-            
-            error_response = {
-                "status": "error",
-                "message": f"Request timed out after {request_timeout} seconds",
-                "path": str(request.url)
-            }
-            
-            return JSONResponse(
-                status_code=504,
-                content=error_response
-            )
-        except Exception as e:
-            # Handle other exceptions
-            logger.error(f"Request failed: {str(e)}")
-            logger.error(traceback.format_exc())
-            
-            error_response = {
-                "status": "error",
-                "message": "Internal server error",
-                "detail": str(e),
-                "path": str(request.url)
-            }
-            
-            return JSONResponse(
-                status_code=500,
-                content=error_response
-            )
-
-    # Mount static files for UI
-    app.mount("/static", StaticFiles(directory="public"), name="static")
-    print("✅ Static files mounted")
-
-    # Serve Swagger UI at /docs
-    @app.get("/docs", include_in_schema=False)
-    async def custom_swagger_ui_html():
-        return get_swagger_ui_html(
-            openapi_url=app.openapi_url,
-            title=app.title + " - API Documentation",
-            oauth2_redirect_url=app.swagger_ui_oauth2_redirect_url,
-            swagger_js_url="/static/swagger-ui-bundle.js",
-            swagger_css_url="/static/swagger-ui.css",
-        )
-    print("✅ Swagger UI configured")
-
-    # Serve the React app for all other routes
-    @app.get("/{full_path:path}", include_in_schema=False)
-    async def serve_react_app(full_path: str, request: Request):
-        # Log the request path for debugging
-        logger.info(f"Catch-all handler received request for path: {full_path}")
-        
-        # Check if this is an API route
-        if full_path.startswith("api/"):
-            # Instead of immediately returning 404, let FastAPI's router try to handle it first
-            # This is done by checking if the path is already handled by another route
-            for route in app.routes:
-                if isinstance(route, APIRoute):
-                    # Convert the route path to a regex pattern
-                    route_path = route.path.replace("{", "").replace("}", "")
-                    if route_path.strip("/") == full_path.strip("/"):
-                        logger.info(f"Path {full_path} matches existing route {route.path}, letting router handle it")
-                        # Let the request continue to be processed by the matching route
-                        return await route.endpoint(request)
-            
-            # If we get here, no matching route was found, so return 404
-            logger.warning(f"No matching route found for API path: {full_path}")
-            return JSONResponse(
-                status_code=404,
-                content={"status": "error", "message": "API endpoint not found"}
-            )
-        
-        # Serve index.html for all other routes (SPA routing)
-        return Response(
-            content=open("public/index.html", "r").read(),
-            media_type="text/html"
-        )
-
-    print("✅ All routes and middleware configured successfully")
-    print("🚀 Application startup complete")
-
-except Exception as e:
->>>>>>> c27294d2
     # Global error handler for startup failures
-    print(f"❌ CRITICAL ERROR DURING STARTUP: {str(e)}")
+    print(f"❌ CRITICAL ERROR DURING STARTUP: {str(startup_error)}")
     print(traceback.format_exc())
     
     # Create a minimal FastAPI app that reports the error
@@ -870,28 +610,18 @@
     async def error_root():
         return {
             "status": "error",
-<<<<<<< HEAD
             "message": "Application is in error recovery mode due to startup failure",
-            "error": str(startup_error) if 'startup_error' in locals() else "unknown",
+            "error": str(startup_error),
             "timestamp": datetime.datetime.now().isoformat()
-=======
-            "message": "Application failed to start properly",
-            "error": str(e)
->>>>>>> c27294d2
         }
     
     @app.get("/health")
     async def error_health():
         return {
             "status": "error",
-<<<<<<< HEAD
             "message": "Application is in error recovery mode due to startup failure",
-            "error": str(startup_error) if 'startup_error' in locals() else "unknown",
+            "error": str(startup_error),
             "timestamp": datetime.datetime.now().isoformat()
-        }
-=======
-            "message": "Application failed to start properly",
-            "error": str(e)
         }
     
     # Add CORS middleware even in error mode
@@ -902,5 +632,4 @@
         allow_credentials=True,
         allow_methods=["*"],
         allow_headers=["*"],
-    )
->>>>>>> c27294d2
+    )
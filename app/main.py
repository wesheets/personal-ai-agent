--- conflicted
+++ resolved
@@ -1,140 +1,11 @@
 """
-<<<<<<< HEAD
-Main Application
-=======
 Update to main.py to register SAGE routes, Dashboard routes, FORGE routes, and Debug Analyzer routes
 """
 
-import os
-import logging
-import json
-import importlib
-import sys
-from fastapi import FastAPI, Request, Response
-from fastapi.middleware.cors import CORSMiddleware
-from fastapi.responses import JSONResponse
-from fastapi.staticfiles import StaticFiles
-import time
-import datetime
-
-# Add current directory to Python path to ensure imports work
-sys.path.append(os.path.dirname(os.path.dirname(os.path.abspath(__file__))))
-
-# Configure logging
-logging.basicConfig(
-    level=logging.INFO,
-    format="%(asctime)s - %(name)s - %(levelname)s - %(message)s",
-)
-logger = logging.getLogger("api")
-
-# Import memory module
-try:
-    from app.memory.project_memory import PROJECT_MEMORY
-    print("✅ Imported PROJECT_MEMORY")
-except ImportError as e:
-    print(f"⚠️ Failed to import PROJECT_MEMORY: {e}")
-
-# Import self_routes directly as it's in a different location
-try:
-    from app.routes.self_routes import router as self_router
-    self_routes_loaded = True
-    print("✅ Directly loaded self_routes")
-except ImportError as e:
-    self_routes_loaded = False
-    print(f"⚠️ Could not load self_routes directly: {e}")
-
-# Import routes with explicit API paths directly
-try:
-    from app.routes.memory_routes import router as memory_router
-    memory_routes_loaded = True
-    print("✅ Directly loaded memory_routes with explicit paths")
-except ImportError:
-    memory_routes_loaded = False
-    print("⚠️ Could not load memory_routes directly")
-
-try:
-    from app.routes.loop_routes import router as loop_router
-    loop_routes_loaded = True
-    print("✅ Directly loaded loop_routes with explicit paths")
-except ImportError:
-    loop_routes_loaded = False
-    print("⚠️ Could not load loop_routes directly")
-
-# Import HAL routes directly from routes directory
-try:
-    from routes import hal_routes
-    hal_routes_loaded = True
-    print("✅ Directly loaded hal_routes with fixed imports")
-except ImportError:
-    hal_routes_loaded = False
-    print("⚠️ Could not load hal_routes directly")
-
-# Import orchestrator routes directly from routes directory
-try:
-    from routes import orchestrator_routes
-    routes_orchestrator_loaded = True
-    print("✅ Directly loaded routes/orchestrator_routes")
-except ImportError:
-    routes_orchestrator_loaded = False
-    print("⚠️ Could not load routes/orchestrator_routes directly")
-
-# Import memory routes from routes directory
-try:
-    from routes import memory_routes
-    routes_memory_loaded = True
-    print("✅ Directly loaded routes/memory_routes")
-except ImportError:
-    routes_memory_loaded = False
-    print("⚠️ Could not load routes/memory_routes directly")
-
-# Import reflection and trust routes directly
-try:
-    from app.routes.reflection_routes import router as reflection_router
-    reflection_routes_loaded = True
-    print("✅ Directly loaded reflection_routes")
-except ImportError:
-    reflection_routes_loaded = False
-    print("⚠️ Could not load reflection_routes directly")
-
-try:
-    from app.routes.trust_routes import router as trust_router
-    trust_routes_loaded = True
-    print("✅ Directly loaded trust_routes")
-except ImportError:
-    trust_routes_loaded = False
-    print("⚠️ Could not load trust_routes directly")
-
-# Import core routes directly
-try:
-    from app.routes.core_routes import router as core_router
-    core_routes_loaded = True
-    print("✅ Directly loaded core_routes")
-except ImportError:
-    core_routes_loaded = False
-    print("⚠️ Could not load core_routes directly")
-
-try:
-    from app.routes.agent_routes import router as agent_router
-    agent_routes_loaded = True
-    print("✅ Directly loaded agent_routes")
-except ImportError:
-    agent_routes_loaded = False
-    print("⚠️ Could not load agent_routes directly")
-
-try:
-    from app.routes.persona_routes import router as persona_router
-    persona_routes_loaded = True
-    print("✅ Directly loaded persona_routes")
-except ImportError:
-    persona_routes_loaded = False
-    print("⚠️ Could not load persona_routes directly")
->>>>>>> ab753e3e
-
-This module defines the FastAPI application and includes all routes.
-"""
-
 from fastapi import FastAPI
 import uvicorn
+from fastapi.staticfiles import StaticFiles
+import datetime
 
 # Import routes
 from app.routes.agent_config_routes import router as agent_config_router
@@ -188,6 +59,191 @@
     ash_routes_loaded = False
     print("⚠️ Could not load ash_routes directly")
 
+# Try to import other routes
+try:
+    from app.routes.hal_routes import router as hal_routes
+    hal_routes_loaded = True
+    print("✅ Directly loaded hal_routes")
+except ImportError:
+    hal_routes_loaded = False
+    print("⚠️ Could not load hal_routes directly")
+
+try:
+    from app.routes.memory_routes import router as memory_routes
+    routes_memory_loaded = True
+    print("✅ Directly loaded routes/memory_routes")
+except ImportError:
+    routes_memory_loaded = False
+    print("⚠️ Could not load routes/memory_routes directly")
+
+try:
+    from app.routes.memory_router import router as memory_router
+    memory_routes_loaded = True
+    print("✅ Directly loaded memory_router")
+except ImportError:
+    memory_routes_loaded = False
+    print("⚠️ Could not load memory_router directly")
+
+try:
+    from app.routes.loop_router import router as loop_router
+    loop_routes_loaded = True
+    print("✅ Directly loaded loop_router")
+except ImportError:
+    loop_routes_loaded = False
+    print("⚠️ Could not load loop_router directly")
+
+try:
+    from app.routes.orchestrator_routes import router as orchestrator_routes
+    routes_orchestrator_loaded = True
+    print("✅ Directly loaded routes/orchestrator_routes")
+except ImportError:
+    routes_orchestrator_loaded = False
+    print("⚠️ Could not load routes/orchestrator_routes directly")
+
+try:
+    from app.routes.core_router import router as core_router
+    core_routes_loaded = True
+    print("✅ Directly loaded core_router")
+except ImportError:
+    core_routes_loaded = False
+    print("⚠️ Could not load core_router directly")
+
+try:
+    from app.routes.agent_router import router as agent_router
+    agent_routes_loaded = True
+    print("✅ Directly loaded agent_router")
+except ImportError:
+    agent_routes_loaded = False
+    print("⚠️ Could not load agent_router directly")
+
+try:
+    from app.routes.persona_router import router as persona_router
+    persona_routes_loaded = True
+    print("✅ Directly loaded persona_router")
+except ImportError:
+    persona_routes_loaded = False
+    print("⚠️ Could not load persona_router directly")
+
+try:
+    from app.routes.debug_router import router as debug_router
+    debug_routes_loaded = True
+    print("✅ Directly loaded debug_router")
+except ImportError:
+    debug_routes_loaded = False
+    print("⚠️ Could not load debug_router directly")
+
+try:
+    from app.routes.historian_router import router as historian_router
+    historian_routes_loaded = True
+    print("✅ Directly loaded historian_router")
+except ImportError:
+    historian_routes_loaded = False
+    print("⚠️ Could not load historian_router directly")
+
+try:
+    from app.routes.debugger_router import router as debugger_router
+    debugger_routes_loaded = True
+    print("✅ Directly loaded debugger_router")
+except ImportError:
+    debugger_routes_loaded = False
+    print("⚠️ Could not load debugger_router directly")
+
+try:
+    from app.routes.orchestrator_router import router as orchestrator_router
+    orchestrator_routes_loaded = True
+    print("✅ Directly loaded orchestrator_router")
+except ImportError:
+    orchestrator_routes_loaded = False
+    print("⚠️ Could not load orchestrator_router directly")
+
+try:
+    from app.routes.critic_router import router as critic_router
+    critic_routes_loaded = True
+    print("✅ Directly loaded critic_router")
+except ImportError:
+    critic_routes_loaded = False
+    print("⚠️ Could not load critic_router directly")
+
+try:
+    from app.routes.sage_router import router as sage_router
+    sage_routes_loaded = True
+    print("✅ Directly loaded sage_router")
+except ImportError:
+    sage_routes_loaded = False
+    print("⚠️ Could not load sage_router directly")
+
+try:
+    from app.routes.guardian_router import router as guardian_router
+    guardian_routes_loaded = True
+    print("✅ Directly loaded guardian_router")
+except ImportError:
+    guardian_routes_loaded = False
+    print("⚠️ Could not load guardian_router directly")
+
+try:
+    from app.routes.pessimist_router import router as pessimist_router
+    pessimist_routes_loaded = True
+    print("✅ Directly loaded pessimist_router")
+except ImportError:
+    pessimist_routes_loaded = False
+    print("⚠️ Could not load pessimist_router directly")
+
+try:
+    from app.routes.nova_router import router as nova_router
+    nova_routes_loaded = True
+    print("✅ Directly loaded nova_router")
+except ImportError:
+    nova_routes_loaded = False
+    print("⚠️ Could not load nova_router directly")
+
+try:
+    from app.routes.cto_router import router as cto_router
+    cto_routes_loaded = True
+    print("✅ Directly loaded cto_router")
+except ImportError:
+    cto_routes_loaded = False
+    print("⚠️ Could not load cto_router directly")
+
+try:
+    from app.routes.observer_router import router as observer_router
+    observer_routes_loaded = True
+    print("✅ Directly loaded observer_router")
+except ImportError:
+    observer_routes_loaded = False
+    print("⚠️ Could not load observer_router directly")
+
+try:
+    from app.routes.sitegen_router import router as sitegen_router
+    sitegen_routes_loaded = True
+    print("✅ Directly loaded sitegen_router")
+except ImportError:
+    sitegen_routes_loaded = False
+    print("⚠️ Could not load sitegen_router directly")
+
+try:
+    from app.routes.reflection_router import router as reflection_router
+    reflection_routes_loaded = True
+    print("✅ Directly loaded reflection_router")
+except ImportError:
+    reflection_routes_loaded = False
+    print("⚠️ Could not load reflection_router directly")
+
+try:
+    from app.routes.trust_router import router as trust_router
+    trust_routes_loaded = True
+    print("✅ Directly loaded trust_router")
+except ImportError:
+    trust_routes_loaded = False
+    print("⚠️ Could not load trust_router directly")
+
+try:
+    from app.routes.self_router import router as self_router
+    self_routes_loaded = True
+    print("✅ Directly loaded self_router")
+except ImportError:
+    self_routes_loaded = False
+    print("⚠️ Could not load self_router directly")
+
 # Create FastAPI app
 app = FastAPI(
     title="Promethios API",
@@ -195,33 +251,89 @@
     version="1.0.0",
 )
 
-# Include routers
+# Initialize system manifest
+try:
+    from app.utils.manifest_manager import initialize_manifest, register_system_boot, register_loaded_routes
+    
+    # Initialize manifest at boot
+    initialize_manifest()
+    
+    # Register system boot in manifest
+    register_system_boot()
+    
+    print("✅ System manifest initialized")
+    manifest_initialized = True
+except ImportError as e:
+    print(f"⚠️ Failed to initialize system manifest: {e}")
+    manifest_initialized = False
+
+# Setup dashboard static files
+try:
+    from app.utils.dashboard_setup import setup_dashboard_static_files
+    setup_result = setup_dashboard_static_files()
+    print(f"✅ Dashboard static files setup: {setup_result['message']}")
+except ImportError as e:
+    print(f"⚠️ Failed to setup dashboard static files: {e}")
+
+# Mount static files directory
+try:
+    app.mount("/static", StaticFiles(directory="app/static"), name="static")
+    print("✅ Static files directory mounted")
+except Exception as e:
+    print(f"⚠️ Failed to mount static files directory: {e}")
+
+# Initialize loaded_routes list to track all registered routes
+loaded_routes = []
+
+# Include floating module routers
 app.include_router(agent_config_router)
+loaded_routes.append("agent_config_routes")
+print("✅ Included agent_config_router")
+
 app.include_router(agent_context_router)
+loaded_routes.append("agent_context_routes")
+print("✅ Included agent_context_router")
+
 app.include_router(memory_recall_router)
+loaded_routes.append("memory_recall_routes")
+print("✅ Included memory_recall_router")
+
 app.include_router(memory_embed_router)
+loaded_routes.append("memory_embed_routes")
+print("✅ Included memory_embed_router")
+
 app.include_router(plan_generate_router)
+loaded_routes.append("plan_generate_routes")
+print("✅ Included plan_generate_router")
+
 app.include_router(train_router)
+loaded_routes.append("train_routes")
+print("✅ Included train_router")
+
 app.include_router(export_router)
+loaded_routes.append("export_routes")
+print("✅ Included export_router")
+
 app.include_router(fix_router)
+loaded_routes.append("fix_routes")
+print("✅ Included fix_router")
+
 app.include_router(delegate_stream_router)
-
-# Add more routers here as they are implemented
-
-<<<<<<< HEAD
-@app.get("/")
-async def root():
-    """Root endpoint that returns API information."""
-    return {
-        "name": "Promethios API",
-        "version": "1.0.0",
-        "status": "operational",
-        "documentation": "/docs"
-    }
-
-if __name__ == "__main__":
-    uvicorn.run("app.main:app", host="0.0.0.0", port=8000, reload=True)
-=======
+loaded_routes.append("delegate_stream_routes")
+print("✅ Included delegate_stream_router")
+
+# Include HAL routes with priority (first)
+if hal_routes_loaded:
+    app.include_router(hal_routes, prefix="/api")
+    print("✅ Included hal_router with /api prefix (PRIORITY)")
+    loaded_routes.append("hal_routes")
+
+# Include memory routes from routes directory with priority
+if routes_memory_loaded:
+    app.include_router(memory_routes, prefix="/api")
+    print("✅ Included routes/memory_routes with /api prefix (PRIORITY)")
+    loaded_routes.append("memory_routes")
+
 # Include routes with explicit paths without prefix
 if memory_routes_loaded:
     app.include_router(memory_router)  # No prefix as routes already include /api/
@@ -235,7 +347,7 @@
 
 # Include orchestrator routes from routes directory with HIGHEST priority - MUST BE FIRST
 if routes_orchestrator_loaded:
-    app.include_router(orchestrator_routes.router, prefix="/api")
+    app.include_router(orchestrator_routes, prefix="/api")
     print("✅ Included routes/orchestrator_routes with /api prefix (HIGHEST PRIORITY)")
     loaded_routes.append("routes_orchestrator_routes")
 
@@ -463,9 +575,10 @@
     """Root endpoint that returns basic API information"""
     return {
         "name": "Promethios API",
-        "version": "0.1.0",
+        "version": "1.0.0",
         "status": "operational",
         "loaded_routes": loaded_routes,
+        "documentation": "/docs",
         "timestamp": datetime.datetime.now().isoformat()
     }
 
@@ -474,4 +587,6 @@
     """Redirect to the dashboard frontend"""
     from fastapi.responses import RedirectResponse
     return RedirectResponse(url="/static/dashboard/index.html")
->>>>>>> ab753e3e
+
+if __name__ == "__main__":
+    uvicorn.run("app.main:app", host="0.0.0.0", port=8000, reload=True)
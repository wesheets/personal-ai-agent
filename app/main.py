from fastapi import FastAPI, APIRouter
from app.routes import debug_routes

<<<<<<< HEAD
app = FastAPI(title="Promethios API", description="API for Promethios AI Agent System")

# Include routers
app.include_router(debug_routes.router)

@app.get("/")
def read_root():
    return {"message": "Welcome to Promethios API", "version": "1.0.0"}

@app.get("/health")
def health_check():
    return {"status": "ok"}
=======
This module serves as the entry point for the Promethios API.
It initializes all required components and starts the server.
"""

import os
import sys
import logging
from fastapi import FastAPI, Request
from fastapi.middleware.cors import CORSMiddleware
from fastapi.responses import JSONResponse
from fastapi.openapi.docs import get_swagger_ui_html

# Configure logging
logging.basicConfig(
    level=logging.INFO,
    format="%(asctime)s - %(name)s - %(levelname)s - %(message)s",
)
logger = logging.getLogger("app")

# Create FastAPI app
app = FastAPI(
    title="Promethios API",
    description="API for the Promethios cognitive system",
    version="1.0.0",
    docs_url=None,  # We'll create a custom docs endpoint
)

# Add CORS middleware
app.add_middleware(
    CORSMiddleware,
    allow_origins=["*"],
    allow_credentials=True,
    allow_methods=["*"],
    allow_headers=["*"],
)

# Import routers
from app.routes.core_routes import router as core_router
from app.routes.loop_routes import router as loop_router
from app.routes.agent_routes import router as agent_router
from app.routes.persona_routes import router as persona_router
from app.routes import debug_routes

# Include routers with correct prefixes (no /api/ prefix)
app.include_router(core_router)
app.include_router(loop_router)
app.include_router(agent_router)
app.include_router(persona_router)
app.include_router(debug_routes.router)

# Custom docs endpoint
@app.get("/docs", include_in_schema=False)
async def custom_swagger_ui_html():
    return get_swagger_ui_html(
        openapi_url="/openapi.json",
        title="Promethios API Documentation",
        swagger_js_url="https://cdn.jsdelivr.net/npm/swagger-ui-dist@5/swagger-ui-bundle.js",
        swagger_css_url="https://cdn.jsdelivr.net/npm/swagger-ui-dist@5/swagger-ui.css",
    )

@app.get("/")
async def root():
    """
    Root endpoint that returns basic API information.
    """
    return {
        "name": "Promethios API",
        "version": "1.0.0",
        "status": "running",
        "documentation": "/docs",
        "health": "/health"
    }

@app.get("/health")
async def health_check():
    """
    Health check endpoint that returns the API status.
    """
    return {"status": "ok"}

# Add exception handler
@app.exception_handler(Exception)
async def global_exception_handler(request: Request, exc: Exception):
    """
    Global exception handler for all unhandled exceptions.
    """
    logger.error(f"Unhandled exception: {str(exc)}")
    return JSONResponse(
        status_code=500,
        content={
            "status": "error",
            "message": f"An unexpected error occurred: {str(exc)}",
            "path": request.url.path
        }
    )

# Run the application if executed directly
if __name__ == "__main__":
    import uvicorn
    port = int(os.environ.get("PORT", 8000))
    uvicorn.run("app.main:app", host="0.0.0.0", port=port, reload=True)
>>>>>>> 3138d208
<|MERGE_RESOLUTION|>--- conflicted
+++ resolved
@@ -1,20 +1,6 @@
-from fastapi import FastAPI, APIRouter
-from app.routes import debug_routes
+"""
+Main Application Module
 
-<<<<<<< HEAD
-app = FastAPI(title="Promethios API", description="API for Promethios AI Agent System")
-
-# Include routers
-app.include_router(debug_routes.router)
-
-@app.get("/")
-def read_root():
-    return {"message": "Welcome to Promethios API", "version": "1.0.0"}
-
-@app.get("/health")
-def health_check():
-    return {"status": "ok"}
-=======
 This module serves as the entry point for the Promethios API.
 It initializes all required components and starts the server.
 """
@@ -115,5 +101,4 @@
 if __name__ == "__main__":
     import uvicorn
     port = int(os.environ.get("PORT", 8000))
-    uvicorn.run("app.main:app", host="0.0.0.0", port=port, reload=True)
->>>>>>> 3138d208
+    uvicorn.run("app.main:app", host="0.0.0.0", port=port, reload=True)
--- conflicted
+++ resolved
@@ -1,18 +1,21 @@
-from fastapi import FastAPI
-from fastapi.responses import JSONResponse
+from fastapi import FastAPI, APIRouter, Response, Request
+from fastapi.staticfiles import StaticFiles
+from fastapi.openapi.docs import get_swagger_ui_html
+from fastapi.routing import APIRoute
+import os
+import logging
+import inspect
+import re
 import datetime
-from fastapi.middleware.cors import CORSMiddleware
-
-<<<<<<< HEAD
-app = FastAPI(
-    title="Enhanced AI Agent System (ERROR MODE)",
-    description="The application failed to start properly. See logs for details.",
-    version="1.0.0"
-)
-
-@app.get("/")
-async def error_root():
-=======
+import traceback
+from dotenv import load_dotenv
+from fastapi.responses import StreamingResponse, JSONResponse
+import json
+import asyncio
+import time
+import uvicorn
+from app.core.middleware.cors import CustomCORSMiddleware, normalize_origin, sanitize_origin_for_header
+
 # Wrap the entire startup in a try-except block for error trapping
 try:
     print("🚀 Starting Promethios OS...")
@@ -236,26 +239,110 @@
         def limit_request_body_size(request, call_next):
             return call_next(request)
     
->>>>>>> 22fd7917
-    try:
-        # Simulate error handling logic or serve static response
-        raise Exception("Simulated startup failure")
-    except Exception as e:
+    try:
+        from app.health import health_router  # Health check endpoint for Railway deployment
+        print("✅ Successfully imported health_router")
+    except Exception as e:
+        print(f"⚠️ Router Load Failed: health — {e}")
+        health_router = APIRouter()
+
+    # Load environment variables
+    load_dotenv()
+    print("✅ Environment variables loaded")
+
+    # Configure logging
+    logging.basicConfig(
+        level=logging.INFO,
+        format='%(asctime)s - %(name)s - %(levelname)s - %(message)s',
+        handlers=[
+            logging.StreamHandler(),
+            logging.FileHandler('app/logs/api.log', mode='a')
+        ]
+    )
+    logger = logging.getLogger("api")
+    print("✅ Logging configured")
+
+    # CORS configuration - Using regex to allow all Vercel preview branches and production domain
+    # Note: Previous environment variable based configuration has been replaced with regex pattern
+
+    # Enable CORS debug mode if specified in environment
+    os.environ["CORS_DEBUG"] = os.environ.get("CORS_DEBUG", "false")
+
+    # FastAPI app init
+    app = FastAPI(
+        title="Enhanced AI Agent System",
+        description="A personal AI agent system with vector memory, multi-model support, and configurable agent personalities",
+        version="1.0.0"
+    )
+    print("✅ FastAPI app initialized")
+    print("🔓 FastAPI app object was successfully created in main.py")
+
+    # Direct healthcheck endpoints for Railway deployment
+    @app.get("/health")
+    async def health():
+        """
+        Simple health check endpoint that returns a JSON response with {"status": "ok"}.
+        Used by Railway to verify the application is running properly.
+        """
+        logger.info("Health check endpoint accessed at /health")
+        return {"status": "ok", "mode": "production"}
+
+    @app.get("/")
+    async def root_health():
+        """
+        Root-level health check endpoint that returns a JSON response with {"status": "ok"}.
+        Some platforms expect the healthcheck at the root level.
+        """
+        logger.info("Health check endpoint accessed at root level")
+        return {"status": "ok", "mode": "production"}
+        
+    @app.get("/control/registry")
+    async def control_registry():
+        """
+        Control Room registry endpoint that returns information about available modules
+        and their UI integration status. This powers dynamic UI menus, dev dashboards,
+        and Control Room builder screens.
+        """
+        logger.info("Control Room registry endpoint accessed")
+        
+        # Use standard library for timestamp to avoid import issues
+        import datetime as dt
+        current_time = dt.datetime.now().isoformat()
+        
         return {
-            "status": "error",
-            "message": "Application is in error recovery mode due to startup failure",
-            "error": str(e),
-            "timestamp": datetime.datetime.now().isoformat()
+            "modules": [
+                {"name": "Scope Planner", "route": "/orchestrator/scope", "ui": "markdown", "status": "needs_ui"},
+                {"name": "Delegate Executor", "route": "/delegate", "ui": "payload_button", "status": "needs_ui"},
+                {"name": "Summary Viewer", "route": "/summarize", "ui": "markdown_panel", "status": "needs_ui"},
+                {"name": "Project Selector", "route": "/projects", "ui": "sidebar_dropdown", "status": "built"},
+                {"name": "Tone Configurator", "route": "/agent/tone", "ui": "editable_table", "status": "future"},
+                {"name": "Loop Controller", "route": "/loop", "ui": "status_panel", "status": "needs_ui"},
+                {"name": "Reflection Viewer", "route": "/reflect", "ui": "text_panel", "status": "needs_ui"},
+                {"name": "Memory Browser", "route": "/read", "ui": "searchable_table", "status": "in_progress"},
+                {"name": "Agent Registry", "route": "/agents", "ui": "card_grid", "status": "needs_ui"},
+                {"name": "System Caps Monitor", "route": "/system/caps", "ui": "settings_panel", "status": "future"}
+            ],
+            "ui_components": [
+                {"type": "markdown", "description": "Markdown content viewer with code highlighting"},
+                {"type": "payload_button", "description": "JSON payload editor with request/response handling"},
+                {"type": "markdown_panel", "description": "Formatted text display with copy functionality"},
+                {"type": "sidebar_dropdown", "description": "Hierarchical organization with search"},
+                {"type": "editable_table", "description": "Inline editing with validation"},
+                {"type": "status_panel", "description": "Visual status display with metrics"},
+                {"type": "text_panel", "description": "Plain text display with search"},
+                {"type": "searchable_table", "description": "Data table with filtering and sorting"},
+                {"type": "card_grid", "description": "Visual card layout for entity display"},
+                {"type": "settings_panel", "description": "Configuration interface with save/reset"}
+            ],
+            "integration_status": {
+                "needs_ui": "Component needs UI implementation",
+                "in_progress": "UI implementation in progress",
+                "built": "UI component is implemented and functional",
+                "future": "Planned for future implementation"
+            },
+            "last_updated": current_time
         }
 
-<<<<<<< HEAD
-@app.get("/health")
-async def error_health():
-    try:
-        return JSONResponse(status_code=200, content={"status": "ok"})
-    except Exception as e:
-        return JSONResponse(status_code=500, content={"error": str(e)})
-=======
     # Add debug endpoint for memory verification
     @app.get("/api/debug/memory/log")
     async def debug_memory_log():
@@ -593,13 +680,41 @@
 
     print("✅ All routes and middleware configured successfully")
     print("🚀 Application startup complete")
->>>>>>> 22fd7917
-
-# Add CORS middleware even in error mode
-app.add_middleware(
-    CORSMiddleware,
-    allow_origins=["*"],
-    allow_credentials=True,
-    allow_methods=["*"],
-    allow_headers=["*"],
-)+
+except Exception as e:
+    # Global error handler for startup failures
+    print(f"❌ CRITICAL ERROR DURING STARTUP: {str(e)}")
+    print(traceback.format_exc())
+    
+    # Create a minimal FastAPI app that reports the error
+    app = FastAPI(
+        title="Enhanced AI Agent System (ERROR MODE)",
+        description="The application failed to start properly. See logs for details.",
+        version="1.0.0"
+    )
+    
+    @app.get("/")
+    async def error_root():
+        return {
+            "status": "error",
+            "message": "Application failed to start properly",
+            "error": str(e)
+        }
+    
+    @app.get("/health")
+    async def error_health():
+        return {
+            "status": "error",
+            "message": "Application failed to start properly",
+            "error": str(e)
+        }
+    
+    # Add CORS middleware even in error mode
+    from fastapi.middleware.cors import CORSMiddleware
+    app.add_middleware(
+        CORSMiddleware,
+        allow_origins=["*"],
+        allow_credentials=True,
+        allow_methods=["*"],
+        allow_headers=["*"],
+    )
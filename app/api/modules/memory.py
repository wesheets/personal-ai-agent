--- conflicted
+++ resolved
@@ -1,18 +1,100 @@
 from fastapi import APIRouter, Request, Query, HTTPException
 from fastapi.responses import JSONResponse
-from app.modules.memory_writer import write_memory, memory_store, generate_reflection
-from app.modules.memory_summarizer import summarize_memories
 from pydantic import BaseModel
-from typing import List, Optional, Dict
+from typing import List, Optional, Dict, Any
 from datetime import datetime
 import os
+import json
+import logging
+import uuid
+import asyncio
+import sqlite3
+
+# Import the SQLite memory database
+from app.db.memory_db import memory_db, MemoryDB
+
+# Configure logging
+logger = logging.getLogger("api.modules.memory")
+
+# Path for system caps configuration
+SYSTEM_CAPS_FILE = os.path.join(os.path.dirname(os.path.dirname(os.path.dirname(__file__))), "config", "system_caps.json")
+
+# Initialize global memory_store for in-memory access
+memory_store = []
+
+# Function to initialize memory_store from SQLite database
+def initialize_memory_store():
+    """
+    Initialize the in-memory store from SQLite database on startup
+    to ensure persistence across app restarts.
+    """
+    global memory_store
+    try:
+        # Clear the current memory_store to avoid duplicates
+        memory_store.clear()
+        
+        try:
+            # Ensure DB connection is open before attempting to read
+            conn = memory_db._get_connection()
+            
+            # Log the absolute database path
+            logger.info(f"💾 DB PATH: {memory_db.get_path()}")
+            
+            # Get recent memories from SQLite database (limit to a reasonable number)
+            recent_memories = memory_db.read_memories(limit=1000)
+            
+            # Add memories to in-memory store
+            memory_store.extend(recent_memories)
+            
+            logger.info(f"✅ Initialized memory_store with {len(memory_store)} memories from SQLite database")
+            print(f"🧠 [INIT] Loaded {len(memory_store)} memories from SQLite database into memory_store")
+            print(f"🧠 [INIT] Memory IDs: {[m['memory_id'] for m in memory_store]}")
+            
+            return len(memory_store)
+        except sqlite3.ProgrammingError as e:
+            if "closed database" in str(e):
+                logger.error(f"❌ Memory read failed: DB closed during initialization")
+                print(f"❌ [INIT] Memory read failed: DB closed during initialization")
+                return 0
+            else:
+                raise
+    except Exception as e:
+        logger.error(f"❌ Error initializing memory_store from SQLite: {str(e)}")
+        print(f"❌ [INIT] Error loading memories from SQLite: {str(e)}")
+        return 0
+
+# Initialize memory_store on module import
+initialized_count = initialize_memory_store()
+logger.info(f"🧠 Memory module loaded with {initialized_count} memories from SQLite database")
+
+# Load system caps configuration
+def load_system_caps():
+    try:
+        if os.path.exists(SYSTEM_CAPS_FILE):
+            with open(SYSTEM_CAPS_FILE, 'r') as f:
+                return json.load(f)
+        else:
+            logger.warning(f"⚠️ System caps file not found at {SYSTEM_CAPS_FILE}, using default caps")
+            return {
+                "max_loops_per_task": 3,
+                "max_delegation_depth": 2
+            }
+    except Exception as e:
+        logger.error(f"⚠️ Error loading system caps: {str(e)}")
+        return {
+            "max_loops_per_task": 3,
+            "max_delegation_depth": 2
+        }
+
+# Load system caps
+system_caps = load_system_caps()
+logger.info(f"🔒 Memory module loaded system caps: max_loops_per_task={system_caps['max_loops_per_task']}, max_delegation_depth={system_caps['max_delegation_depth']}")
 
 class MemoryEntry(BaseModel):
     agent_id: str
     memory_type: str
     content: str
     tags: List[str] = []
-<<<<<<< HEAD
     project_id: Optional[str] = None
     status: Optional[str] = None
     task_type: Optional[str] = None
@@ -31,28 +113,254 @@
     session_id: Optional[str] = None
     memory_trace_id: Optional[str] = None
     goal_id: Optional[str] = None
-=======
->>>>>>> 8262038a
 
 class ReflectionRequest(BaseModel):
     agent_id: str
-    type: str
+    goal: str
+    context: Optional[Dict] = None
+    task_id: str
+    project_id: str
+    memory_trace_id: str
+    type: Optional[str] = "memory"
     limit: int = 5
-
-class SummarizationRequest(BaseModel):
+    loop_count: Optional[int] = 0  # Track number of loops for this task
+    
+class SummarizeRequest(BaseModel):
     agent_id: str
+    goal: str
+    task_id: str
+    project_id: str
+    memory_trace_id: str
+    context: Optional[List[Dict]] = None
     type: Optional[str] = None
     limit: int = 10
 
+class ThreadRequest(BaseModel):
+    agent_id: str
+    limit: Optional[int] = 100
+    project_id: Optional[str] = None
+
+class SearchRequest(BaseModel):
+    agent_id: str
+    query: str
+    role: Optional[str] = None
+    memory_type: Optional[str] = None
+    limit: Optional[int] = 25
+    project_id: Optional[str] = None
+
 router = APIRouter()
 
+def write_memory(agent_id: str, type: str, content: str, tags: list, project_id: Optional[str] = None, 
+                status: Optional[str] = None, task_type: Optional[str] = None, task_id: Optional[str] = None, 
+                memory_trace_id: Optional[str] = None, metadata: Optional[Dict] = None, goal_id: Optional[str] = None) -> Dict[str, Any]:
+    """
+    Write a memory to both the SQLite database and in-memory store
+    
+    Args:
+        agent_id: ID of the agent
+        type: Type of memory
+        content: Content of the memory
+        tags: List of tags
+        project_id: Optional project ID
+        status: Optional status
+        task_type: Optional task type
+        task_id: Optional task ID
+        memory_trace_id: Optional memory trace ID
+        metadata: Optional metadata dictionary for additional structured data
+        goal_id: Optional goal ID (stored at top level for efficient retrieval)
+        
+    Returns:
+        The memory with its memory_id
+    """
+    try:
+        # Explicitly declare memory_store as global to prevent shadowing
+        global memory_store
+        
+        # Get agent tone profile (placeholder - would need to be implemented)
+        agent_tone = None  # get_agent_tone_profile(agent_id)
+        
+        # Create memory object
+        memory = {
+            "memory_id": str(uuid.uuid4()),
+            "agent_id": agent_id,
+            "type": type,
+            "content": content,
+            "tags": tags,
+            "timestamp": datetime.utcnow().isoformat(),
+            "project_id": project_id,
+            "status": status,
+            "task_type": task_type,
+            "task_id": task_id,
+            "memory_trace_id": memory_trace_id,
+            "metadata": metadata
+        }
+        
+        # Add goal_id at top level if provided
+        if goal_id:
+            memory["goal_id"] = goal_id
+            logger.info(f"🎯 Added top-level goal_id: {goal_id} for memory {memory['memory_id']}")
+            
+            # Also ensure it's in metadata for backward compatibility
+            if metadata is None:
+                memory["metadata"] = {"goal_id": goal_id}
+            elif isinstance(metadata, dict) and "goal_id" not in metadata:
+                memory["metadata"]["goal_id"] = goal_id
+        
+        # Extract goal_id from metadata if not provided directly but exists in metadata
+        elif metadata and isinstance(metadata, dict) and "goal_id" in metadata:
+            memory["goal_id"] = metadata["goal_id"]
+            logger.info(f"🎯 Extracted goal_id from metadata: {metadata['goal_id']} for memory {memory['memory_id']}")
+        
+        # Add agent tone if available
+        if agent_tone:
+            memory["agent_tone"] = agent_tone
+            logger.info(f"🎭 Added tone profile for {agent_id}")
+        
+        # Write to SQLite database using the singleton memory_db instance
+        try:
+            # First, ensure we have a fresh connection
+            memory_db.close()  # Close any existing connection
+            # Get a new connection
+            conn = memory_db._get_connection()
+            # Log the absolute database path
+            logger.info(f"💾 DB PATH: Writing to {memory_db.get_path()}")
+            # Now attempt the write with the fresh connection
+            memory = memory_db.write_memory(memory)
+        except sqlite3.ProgrammingError as e:
+            if "closed database" in str(e):
+                logger.warning(f"⚠️ Reinitializing connection due to closed DB")
+                print(f"⚠️ [WRITE_MEMORY] Reinitializing connection due to closed DB")
+                # Force close and get a completely new connection
+                try:
+                    memory_db.close()
+                except:
+                    pass  # Ignore errors during close
+                
+                # Get a fresh connection and retry
+                conn = memory_db._get_connection()
+                memory = memory_db.write_memory(memory)
+            else:
+                raise
+        
+        # Add diagnostic logging as requested
+        print(f"🧠 [WRITE_MEMORY] memory_id: {memory['memory_id']}")
+        print(f"🧠 [WRITE_MEMORY] Appending to store.")
+        
+        # IMPORTANT: Add to in-memory store for immediate access
+        memory_store.append(memory)
+        
+        print(f"🧠 [WRITE_MEMORY] Store now has {len(memory_store)} entries.")
+        
+        # Keep existing debug logging for backward compatibility
+        print(f"[WRITE] Appending to memory_store: {memory['memory_id']}")
+        print(f"[WRITE] Store now has {len(memory_store)} memories")
+        print(f"[WRITE] Memory store IDs: {[m['memory_id'] for m in memory_store]}")
+        
+        logger.info(f"🧠 Memory added to in-memory store, current count: {len(memory_store)}")
+        
+        # Also store in shared memory layer (placeholder - would need to be implemented)
+        try:
+            # Import here to avoid circular imports
+            from app.core.shared_memory import get_shared_memory
+            
+            # Create async function to store in shared memory
+            async def store_in_shared_memory():
+                shared_memory = get_shared_memory()
+                
+                # Include agent_tone and custom metadata if available
+                shared_metadata = {
+                    "agent_name": agent_id,
+                    "type": type,
+                    "memory_id": memory["memory_id"]
+                }
+                
+                if agent_tone:
+                    shared_metadata["agent_tone"] = agent_tone
+                    
+                # Include any custom metadata provided by the caller
+                if metadata:
+                    shared_metadata.update(metadata)
+                
+                await shared_memory.store_memory(
+                    content=content,
+                    metadata=shared_metadata,
+                    scope="agent",
+                    agent_name=agent_id,
+                    topics=tags
+                )
+            
+            # Run the async function in a new event loop if we're not in an async context
+            try:
+                loop = asyncio.get_event_loop()
+                if loop.is_running():
+                    # We're in an async context, create a task
+                    asyncio.create_task(store_in_shared_memory())
+                else:
+                    # We're not in an async context, run in a new loop
+                    asyncio.run(store_in_shared_memory())
+            except RuntimeError:
+                # No event loop, run in a new one
+                asyncio.run(store_in_shared_memory())
+                
+            logger.info(f"🧠 Memory also stored in shared memory layer for {agent_id}")
+        except Exception as e:
+            logger.warning(f"⚠️ Error storing in shared memory: {str(e)}")
+        
+        logger.info(f"🧠 Memory written for {agent_id}: {memory['memory_id']}")
+        return memory
+    except Exception as e:
+        logger.error(f"❌ Error writing memory: {str(e)}")
+        raise
+
+def generate_reflection(memories: List[Dict]) -> str:
+    """
+    Generate a reflection based on a list of memories.
+    This is a placeholder implementation that will be AI-powered later.
+    
+    Args:
+        memories: List of memory dictionaries to reflect on
+        
+    Returns:
+        A reflection string based on the memories
+    """
+    if not memories:
+        return "No relevant memories to reflect on."
+    
+    return f"I have processed {len(memories)} memories. A pattern is forming..."
+
 @router.post("/write")
-async def memory_write(request: Request):
+async def memory_write_endpoint(request: MemoryWriteRequest):
+    """
+    Write a memory entry with full metadata and scope support.
+    
+    This endpoint allows agents, developers, or external systems to write structured 
+    memories directly for debugging, manual inserts, admin overrides, or scripting.
+    
+    Parameters:
+    - agent_id: ID of the agent (required)
+    - user_id: ID of the user (optional, for scoping)
+    - memory_type: Type of memory (required)
+    - content: Content of the memory (required)
+    - metadata: Additional structured data (optional)
+    - tags: List of tags (optional)
+    - project_id: Project context (optional)
+    - status: Status of the memory (optional)
+    - task_type: Type of task (optional)
+    - task_id: ID of the task (optional)
+    - session_id: ID of the session (optional)
+    - memory_trace_id: ID for memory tracing (optional)
+    
+    Returns:
+    - status: "ok" if successful
+    - memory_id: ID of the created memory
+    - db_contents_after_write: List of memories retrieved immediately after write
+    """
     try:
-        body = await request.json()
-        memory_entry = MemoryEntry(**body)
-        
-<<<<<<< HEAD
+        logger.info(f"🧠 Writing memory for {request.agent_id}: type={request.memory_type}")
+        
+        # Create tags list, including user_id as a scope if provided
+        tags = request.tags.copy() if request.tags else []
+        
         # Add user scope tag if user_id is provided
         if request.user_id:
             user_scope = f"user:{request.user_id}"
@@ -65,114 +373,483 @@
             goal_id = request.metadata["goal_id"]
         
         # Write memory with all provided parameters
-=======
->>>>>>> 8262038a
         memory = write_memory(
-            agent_id=memory_entry.agent_id,
-            type=memory_entry.memory_type,
-            content=memory_entry.content,
-            tags=memory_entry.tags
-        )
-        return JSONResponse(status_code=200, content={"status": "ok", "memory_id": memory["memory_id"]})
+            agent_id=request.agent_id,
+            type=request.memory_type,
+            content=request.content,
+            tags=tags,
+            project_id=request.project_id,
+            status=request.status,
+            task_type=request.task_type,
+            task_id=request.task_id,
+            memory_trace_id=request.memory_trace_id,
+            metadata=request.metadata,
+            goal_id=goal_id
+        )
+        
+        logger.info(f"✅ Memory written: {memory['memory_id']}")
+        
+        # Immediately read memories to verify persistence
+        logger.info(f"🔍 Verifying persistence by immediately reading memories")
+        
+        # First, ensure we have a fresh connection
+        try:
+            memory_db.close()  # Close any existing connection
+        except Exception as close_error:
+            logger.warning(f"⚠️ Non-critical error during connection close: {str(close_error)}")
+            pass
+            
+        # Get a new connection
+        conn = memory_db._get_connection()
+        
+        # Read memories with the same goal_id if provided, otherwise read recent memories
+        if goal_id:
+            db_contents = memory_db.read_memories(goal_id=goal_id, limit=10)
+            logger.info(f"📦 DB contents after write (filtered by goal_id={goal_id}): {[m.get('memory_id') for m in db_contents]}")
+        else:
+            db_contents = memory_db.read_memories(limit=10)
+            logger.info(f"📦 DB contents after write: {[m.get('memory_id') for m in db_contents]}")
+        
+        # Check if our memory is in the results
+        memory_found = False
+        for m in db_contents:
+            if m.get("memory_id") == memory["memory_id"]:
+                memory_found = True
+                logger.info(f"✅ PERSISTENCE VERIFIED: Memory {memory['memory_id']} found in database immediately after write")
+                break
+        
+        if not memory_found:
+            logger.warning(f"⚠️ PERSISTENCE ISSUE: Memory {memory['memory_id']} NOT found in database immediately after write")
+        
+        # Return the memory ID and verification results
+        return JSONResponse(status_code=200, content={
+            "status": "ok", 
+            "memory_id": memory["memory_id"],
+            "db_contents_after_write": [m.get("memory_id") for m in db_contents],
+            "persistence_verified": memory_found
+        })
     except Exception as e:
-        print(f"❌ MemoryWriter error: {str(e)}")
-        return JSONResponse(status_code=500, content={"status": "error", "message": str(e)})
+        logger.error(f"❌ Error writing memory: {str(e)}")
+        return JSONResponse(status_code=500, content={
+            "status": "error", 
+            "message": str(e)
+        })
 
 @router.get("/read")
-async def read_memory(
-    agent_id: str,
-    type: Optional[str] = None,
-    tag: Optional[str] = None,
-    limit: Optional[int] = 10,
-    since: Optional[str] = None
+async def memory_read_endpoint(
+    agent_id: Optional[str] = None,
+    memory_type: Optional[str] = None,
+    since: Optional[str] = None,
+    project_id: Optional[str] = None,
+    task_id: Optional[str] = None,
+    memory_trace_id: Optional[str] = None,
+    goal_id: Optional[str] = None,
+    limit: Optional[int] = 100
 ):
+    """
+    Read memories with flexible filtering options.
+    
+    This endpoint allows querying memories with various filters to retrieve
+    specific subsets of memories for analysis, display, or processing.
+    
+    Parameters:
+    - agent_id: Filter by agent ID (optional)
+    - memory_type: Filter by memory type (optional)
+    - since: Filter by timestamp (ISO 8601 format, optional)
+    - project_id: Filter by project ID (optional)
+    - task_id: Filter by task ID (optional)
+    - memory_trace_id: Filter by memory trace ID (optional)
+    - goal_id: Filter by goal ID (optional)
+    - limit: Maximum number of memories to return (optional, default 100)
+    
+    Returns:
+    - status: "ok" if successful
+    - memories: List of memory entries matching the filters
+    """
     try:
-        if not agent_id:
-            raise HTTPException(status_code=400, detail="agent_id is required")
-        
-        filtered_memories = [m for m in memory_store if m["agent_id"] == agent_id]
-        
-        if type:
-            filtered_memories = [m for m in filtered_memories if m["type"] == type]
-        
-        if tag:
-            filtered_memories = [m for m in filtered_memories if tag in m["tags"]]
-        
-        if since:
-            try:
-                since_dt = datetime.fromisoformat(since)
-                filtered_memories = [m for m in filtered_memories if datetime.fromisoformat(m["timestamp"]) > since_dt]
-            except ValueError:
-                raise HTTPException(status_code=400, detail="Invalid ISO 8601 format for 'since' parameter")
-        
-        filtered_memories.sort(key=lambda m: m["timestamp"], reverse=True)
-        
-        if limit and limit > 0:
+        logger.info(f"🧠 Reading memories with filters: agent_id={agent_id}, memory_type={memory_type}, goal_id={goal_id}")
+        
+        # Log the absolute database path
+        logger.info(f"💾 DB PATH: Reading from {memory_db.get_path()}")
+        
+        # Ensure we have a fresh connection
+        try:
+            memory_db.close()  # Close any existing connection
+        except Exception as close_error:
+            logger.warning(f"⚠️ Non-critical error during connection close: {str(close_error)}")
+            pass
+            
+        # Get a new connection
+        conn = memory_db._get_connection()
+        
+        # Read memories with provided filters
+        memories = memory_db.read_memories(
+            agent_id=agent_id,
+            memory_type=memory_type,
+            since=since,
+            project_id=project_id,
+            task_id=task_id,
+            thread_id=memory_trace_id,
+            goal_id=goal_id,
+            limit=limit
+        )
+        
+        logger.info(f"✅ Retrieved {len(memories)} memories")
+        return JSONResponse(status_code=200, content={
+            "status": "ok", 
+            "memories": memories
+        })
+    except Exception as e:
+        logger.error(f"❌ Error reading memories: {str(e)}")
+        return JSONResponse(status_code=500, content={
+            "status": "error", 
+            "message": str(e)
+        })
+
+@router.get("/thread")
+async def memory_thread(
+    goal_id: Optional[str] = None,
+    task_id: Optional[str] = None,
+    memory_trace_id: Optional[str] = None,
+    user_id: Optional[str] = None,
+    agent_id: Optional[str] = None,
+    order: Optional[str] = "asc",
+    limit: Optional[int] = 50,
+    debug_mode: Optional[bool] = False
+):
+    """
+    Retrieve a sequence of connected memory entries, logically threaded by shared context.
+    
+    This endpoint returns memories that are connected by goal_id, task_id, or memory_trace_id,
+    allowing clients to view complete memory threads for specific tasks or goals.
+    
+    Parameters:
+    - goal_id: (Optional) Filter memories by goal ID
+    - task_id: (Optional) Filter memories by task ID
+    - memory_trace_id: (Optional) Filter memories by memory trace ID
+    - user_id: (Optional) Scope to a specific user
+    - agent_id: (Optional) Scope to a specific agent
+    - order: (Optional) Sort direction, "asc" or "desc", default is "asc"
+    - limit: (Optional) Maximum number of memories to return, default is 50
+    - debug_mode: (Optional) If true, returns all memories without filtering, default is false
+    
+    Returns:
+    - status: "ok" if successful
+    - thread: List of memory entries sorted chronologically
+    """
+    # Updated implementation to use the singleton memory_db instance
+    try:
+        # Validate that at least one of goal_id, task_id, or memory_trace_id is provided
+        if not debug_mode and not goal_id and not task_id and not memory_trace_id:
+            logger.error("Missing required filter: At least one of goal_id, task_id, or memory_trace_id is required")
+            return JSONResponse(
+                status_code=400,
+                content={
+                    "status": "error",
+                    "message": "At least one of goal_id, task_id, or memory_trace_id is required"
+                }
+            )
+        
+        # Validate order parameter
+        if order and order.lower() not in ["asc", "desc"]:
+            logger.error(f"Invalid order parameter: {order}")
+            return JSONResponse(
+                status_code=400,
+                content={
+                    "status": "error",
+                    "message": "Order parameter must be 'asc' or 'desc'"
+                }
+            )
+        
+        # Use the singleton memory_db instance instead of creating a new one
+        logger.info(f"✅ Using singleton memory_db instance for memory_thread request")
+        
+        # Log the absolute database path
+        logger.info(f"💾 DB PATH: Reading from {memory_db.get_path()}")
+        
+        # Ensure we have a fresh connection
+        try:
+            memory_db.close()  # Close any existing connection
+        except Exception as close_error:
+            logger.warning(f"⚠️ Non-critical error during connection close: {str(close_error)}")
+            pass
+            
+        # Get a new connection
+        conn = memory_db._get_connection()
+        
+        # Read fresh memories directly from DB with a high limit
+        all_memories = memory_db.read_memories(limit=1000)
+        logger.info(f"Retrieved {len(all_memories)} memories from database")
+        
+        # In debug mode, skip filtering and use all memories
+        if debug_mode:
+            filtered_memories = [dict(m) for m in all_memories]
+            logger.info(f"🔍 DEBUG MODE: Returning all {len(filtered_memories)} memories without filtering")
+            
+            # Add debug info for each memory
+            for m in filtered_memories:
+                logger.info(f"🔍 DEBUG: Memory ID: {m.get('memory_id')}, Type: {m.get('type')}, Goal ID: {m.get('goal_id')}")
+                if m.get("metadata") and isinstance(m.get("metadata"), dict) and "goal_id" in m.get("metadata", {}):
+                    logger.info(f"🔍 DEBUG: Memory {m.get('memory_id')} has goal_id in metadata: {m.get('metadata', {}).get('goal_id')}")
+        else:
+            # Filter memories based on provided criteria
+            filtered_memories = []
+            for m in all_memories:
+                # Convert SQLite Row to dict if needed
+                if not isinstance(m, dict):
+                    m = dict(m)
+                
+                # Filter by goal_id if provided
+                if goal_id:
+                    goal_id_match = False
+                    
+                    # Check top-level goal_id
+                    top_level_goal_id = m.get("goal_id")
+                    if top_level_goal_id is not None:
+                        logger.info(f"🔍 Comparing top-level goal_id: '{top_level_goal_id}' with filter: '{goal_id}'")
+                        if str(top_level_goal_id).strip() == str(goal_id).strip():
+                            goal_id_match = True
+                            logger.info(f"✅ Match found on top-level goal_id for memory {m.get('memory_id')}")
+                    
+                    # If no match at top level, check metadata
+                    if not goal_id_match and m.get("metadata"):
+                        metadata = m.get("metadata")
+                        if isinstance(metadata, str):
+                            try:
+                                metadata_dict = json.loads(metadata)
+                                if metadata_dict.get("goal_id") == goal_id:
+                                    goal_id_match = True
+                                    logger.info(f"✅ Match found in metadata goal_id for memory {m.get('memory_id')}")
+                            except:
+                                pass
+                        elif isinstance(metadata, dict) and metadata.get("goal_id") == goal_id:
+                            goal_id_match = True
+                            logger.info(f"✅ Match found in metadata goal_id for memory {m.get('memory_id')}")
+                    
+                    if not goal_id_match:
+                        continue
+                
+                # Filter by task_id if provided
+                if task_id and m.get("task_id") != task_id:
+                    continue
+                
+                # Filter by memory_trace_id if provided
+                if memory_trace_id and m.get("memory_trace_id") != memory_trace_id:
+                    continue
+                
+                # Filter by user_id if provided (in tags)
+                if user_id:
+                    user_scope = f"user:{user_id}"
+                    tags = m.get("tags", [])
+                    if isinstance(tags, str):
+                        try:
+                            tags = json.loads(tags)
+                        except:
+                            tags = []
+                    
+                    if user_scope not in tags:
+                        continue
+                
+                # Filter by agent_id if provided
+                if agent_id and m.get("agent_id") != agent_id:
+                    continue
+                
+                # Add to filtered memories if it passed all filters
+                filtered_memories.append(m)
+        
+        # Sort memories by timestamp
+        if order and order.lower() == "desc":
+            filtered_memories.sort(key=lambda x: x.get("timestamp", ""), reverse=True)
+        else:
+            filtered_memories.sort(key=lambda x: x.get("timestamp", ""))
+        
+        # Apply limit if provided
+        if limit and len(filtered_memories) > limit:
             filtered_memories = filtered_memories[:limit]
         
-        return {"status": "ok", "memories": filtered_memories}
-    except HTTPException as e:
-        print(f"❌ MemoryReader error: {str(e.detail)}")
-        return JSONResponse(status_code=e.status_code, content={"status": "error", "message": e.detail})
+        logger.info(f"✅ Returning {len(filtered_memories)} memories in thread")
+        return JSONResponse(
+            status_code=200,
+            content={
+                "status": "ok",
+                "thread": filtered_memories
+            }
+        )
     except Exception as e:
-        print(f"❌ MemoryReader error: {str(e)}")
-        return JSONResponse(status_code=500, content={"status": "error", "message": str(e)})
+        logger.error(f"❌ Error retrieving memory thread: {str(e)}")
+        return JSONResponse(
+            status_code=500,
+            content={
+                "status": "error",
+                "message": str(e)
+            }
+        )
 
 @router.post("/reflect")
-async def reflect_on_memories(request: Request):
+async def reflect_on_memories(request: ReflectionRequest):
+    """
+    Generate a reflection based on memories matching specific criteria.
+    
+    This endpoint analyzes memories related to a specific goal, task, or context
+    and generates a reflection that captures patterns, insights, or summaries.
+    
+    Parameters:
+    - agent_id: ID of the agent (required)
+    - goal: Goal or objective for the reflection (required)
+    - context: Additional context for the reflection (optional)
+    - task_id: ID of the task (required)
+    - project_id: ID of the project (required)
+    - memory_trace_id: ID for memory tracing (required)
+    - type: Type of memories to reflect on (optional, default "memory")
+    - limit: Maximum number of memories to consider (optional, default 5)
+    - loop_count: Number of reflection loops already performed for this task (optional)
+    
+    Returns:
+    - status: "ok" if successful
+    - reflection: Generated reflection text
+    - memory_id: ID of the reflection memory
+    - loop_count: Updated loop count
+    """
     try:
-        body = await request.json()
-        reflection_request = ReflectionRequest(**body)
-        
-        filtered_memories = [m for m in memory_store if m["agent_id"] == reflection_request.agent_id]
-        filtered_memories = [m for m in filtered_memories if m["type"] == reflection_request.type]
-        filtered_memories.sort(key=lambda m: m["timestamp"], reverse=True)
-        filtered_memories = filtered_memories[:reflection_request.limit]
-        
-        reflection_text = generate_reflection(filtered_memories)
-        
+        # Check if we've exceeded the maximum loops for this task
+        if request.loop_count >= system_caps["max_loops_per_task"]:
+            return JSONResponse(
+                status_code=429,
+                content={
+                    "status": "error",
+                    "message": f"Maximum reflection loops ({system_caps['max_loops_per_task']}) exceeded for this task",
+                    "loop_count": request.loop_count
+                }
+            )
+        
+        # Increment loop count
+        loop_count = request.loop_count + 1
+        
+        # Get memories to reflect on
+        memories = memory_db.read_memories(
+            agent_id=request.agent_id,
+            memory_type=request.type,
+            task_id=request.task_id,
+            project_id=request.project_id,
+            thread_id=request.memory_trace_id,
+            limit=request.limit
+        )
+        
+        # Generate reflection
+        reflection_text = generate_reflection(memories)
+        
+        # Create metadata with context and loop information
+        metadata = {
+            "goal": request.goal,
+            "loop_count": loop_count,
+            "memory_count": len(memories),
+            "goal_id": request.goal  # Store goal as goal_id for threading
+        }
+        
+        # Add any additional context
+        if request.context:
+            metadata["context"] = request.context
+        
+        # Write reflection as a new memory
         memory = write_memory(
-            agent_id=reflection_request.agent_id,
+            agent_id=request.agent_id,
             type="reflection",
             content=reflection_text,
-            tags=["reflection", f"based_on_{reflection_request.type}"]
-        )
-        
-        return {
-            "status": "ok",
-            "reflection": reflection_text,
-            "memory_id": memory["memory_id"]
-        }
+            tags=["reflection", f"based_on_{request.type}", f"loop_{loop_count}"],
+            project_id=request.project_id,
+            task_id=request.task_id,
+            memory_trace_id=request.memory_trace_id,
+            metadata=metadata,
+            goal_id=request.goal  # Store goal as goal_id for threading
+        )
+        
+        return JSONResponse(
+            status_code=200,
+            content={
+                "status": "ok",
+                "reflection": reflection_text,
+                "memory_id": memory["memory_id"],
+                "loop_count": loop_count
+            }
+        )
     except Exception as e:
-        print(f"❌ Reflection Engine error: {str(e)}")
-        return JSONResponse(status_code=500, content={"status": "error", "message": str(e)})
+        logger.error(f"❌ Error generating reflection: {str(e)}")
+        return JSONResponse(
+            status_code=500,
+            content={
+                "status": "error",
+                "message": str(e)
+            }
+        )
 
 @router.post("/summarize")
-async def summarize_memory(request: Request):
+async def summarize_memory(request: SummarizeRequest):
+    """
+    Generate a summary of memories related to a specific goal or task.
+    
+    This endpoint analyzes memories related to a specific goal, task, or context
+    and generates a concise summary that captures key information.
+    
+    Parameters:
+    - agent_id: ID of the agent (required)
+    - goal: Goal or objective for the summary (required)
+    - task_id: ID of the task (required)
+    - project_id: ID of the project (required)
+    - memory_trace_id: ID for memory tracing (required)
+    - context: Additional context for the summary (optional)
+    - type: Type of memories to summarize (optional)
+    - limit: Maximum number of memories to consider (optional, default 10)
+    
+    Returns:
+    - status: "ok" if successful
+    - summary: Generated summary text
+    - memory_count: Number of memories summarized
+    """
     try:
-        body = await request.json()
-        summarize_request = SummarizationRequest(**body)
-
-        filtered_memories = [m for m in memory_store if m["agent_id"] == summarize_request.agent_id]
-        if summarize_request.type:
-            filtered_memories = [m for m in filtered_memories if m["type"] == summarize_request.type]
-
-        filtered_memories.sort(key=lambda m: m["timestamp"], reverse=True)
-        filtered_memories = filtered_memories[:summarize_request.limit]
-
-        summary = summarize_memories(filtered_memories)
-
-        return {
-            "status": "ok",
-            "summary": summary,
-            "memory_count": len(filtered_memories)
-        }
+        # Get memories to summarize
+        memories = memory_db.read_memories(
+            agent_id=request.agent_id,
+            memory_type=request.type,
+            task_id=request.task_id,
+            project_id=request.project_id,
+            thread_id=request.memory_trace_id,
+            limit=request.limit
+        )
+        
+        # Generate summary (placeholder - would need to be implemented)
+        summary = f"Summary of {len(memories)} memories related to {request.goal}"
+        
+        return JSONResponse(
+            status_code=200,
+            content={
+                "status": "ok",
+                "summary": summary,
+                "memory_count": len(memories)
+            }
+        )
     except Exception as e:
-        print(f"❌ MemorySummarizer error: {str(e)}")
-        return JSONResponse(status_code=500, content={"status": "error", "message": str(e)})
+        logger.error(f"❌ Error generating summary: {str(e)}")
+        return JSONResponse(
+            status_code=500,
+            content={
+                "status": "error",
+                "message": str(e)
+            }
+        )
 
 @router.post("/admin/reset-memory-db")
 async def reset_memory_db():
+    """
+    Administrative endpoint to delete the memory database file.
+    
+    This endpoint is used for maintenance, testing, or resetting the system.
+    It deletes the memory.db file, which will be recreated with the schema
+    on the next startup or database access.
+    
+    Returns:
+    - status: "ok" if successful
+    - message: Description of the action taken
+    """
     try:
         os.remove("/app/db/memory.db")
         print("🧨 memory.db deleted from /app/db/")
@@ -180,13 +857,4 @@
     except FileNotFoundError:
         return {"status": "ok", "message": "DB already deleted"}
     except Exception as e:
-        return {"status": "error", "message": str(e)}
-
-@router.get("/thread")
-async def memory_thread(goal_id: str):
-    try:
-        filtered = [m for m in memory_store if m.get("goal_id") == goal_id]
-        return {"status": "ok", "thread": filtered}
-    except Exception as e:
-        print(f"❌ MemoryThread error: {str(e)}")
-        return JSONResponse(status_code=500, content={"status": "error", "message": str(e)})+        return {"status": "error", "message": str(e)}
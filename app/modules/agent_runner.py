"""
AgentRunner Module

This module provides isolated agent execution functionality, allowing agents to run
independently from the central agent registry, UI, or delegate-stream system.

MODIFIED: Added full runtime logging and error protection to prevent 502 errors
MODIFIED: Added memory thread logging for agent steps
MODIFIED: Added enhanced logging for debugging memory thread issues
MODIFIED: Added toolkit registry integration for specialized agent tools
MODIFIED: Added product strategist logic for HAL in saas domain
MODIFIED: Added structured output for ASH documentation and onboarding
MODIFIED: Added AGENT_RUNNERS mapping for direct agent execution
MODIFIED: Added run_hal_agent function with file_writer integration
MODIFIED: Updated run_hal_agent with real execution logic and memory logging
MODIFIED: Added project_state integration for tracking project status
MODIFIED: Updated run_nova_agent with file creation and memory logging functionality
MODIFIED: Standardized output format across all agents
MODIFIED: Added memory logging for CRITIC and ASH agents
MODIFIED: Added agent retry and recovery flow for blocked agents
MODIFIED: Added retry_hooks integration with proper error handling
"""

import logging
import os
from typing import List, Dict, Any, Optional
import time
import traceback
import sys
import uuid
import asyncio
import json
from fastapi.responses import JSONResponse

# Import OpenAI client
try:
    from openai import OpenAI
    OPENAI_AVAILABLE = True
except ImportError:
    OPENAI_AVAILABLE = False
    print("❌ OpenAI client import failed")

# Import memory thread module
from app.modules.memory_thread import add_memory_thread

# Import toolkit registry
try:
    from toolkit.registry import get_toolkit, get_agent_role, format_tools_prompt, format_nova_prompt, get_agent_themes
    TOOLKIT_AVAILABLE = True
except ImportError:
    TOOLKIT_AVAILABLE = False
    print("❌ toolkit.registry import failed, creating fallback functions")
    # Create fallback functions
    def get_toolkit(agent_id, domain):
        print(f"⚠️ Using fallback get_toolkit for {agent_id} in {domain} domain")
        return []
    
    def get_agent_role(agent_id):
        print(f"⚠️ Using fallback get_agent_role for {agent_id}")
        roles = {
            "hal": "Product Strategist",
            "nova": "UI Designer",
            "ash": "Documentation Specialist",
            "critic": "Quality Assurance Specialist",
            "sage": "System Narrator"
        }
        return roles.get(agent_id, "AI Assistant")
    
    def format_tools_prompt(tools):
        print("⚠️ Using fallback format_tools_prompt")
        return "You have access to specialized tools, but they are currently unavailable."
    
    def format_nova_prompt(tools, themes):
        print("⚠️ Using fallback format_nova_prompt")
        return "You are a UI designer with design themes, but they are currently unavailable."
    
    def get_agent_themes(agent_id):
        print(f"⚠️ Using fallback get_agent_themes for {agent_id}")
        return []

# Import retry hooks for agent retry status checking
try:
    from utils.retry_hooks import get_retry_status, log_retry_action
    RETRY_HOOKS_AVAILABLE = True
    print("✅ retry_hooks import successful")
except ImportError:
    RETRY_HOOKS_AVAILABLE = False
    print("❌ retry_hooks import failed")

# Import file_writer for HAL agent
try:
    from toolkit.file_writer import write_file
    FILE_WRITER_AVAILABLE = True
except ImportError:
    FILE_WRITER_AVAILABLE = False
    print("❌ file_writer import failed")

# Import memory_writer for logging agent actions
try:
    from app.modules.memory_writer import write_memory
    MEMORY_WRITER_AVAILABLE = True
except ImportError:
    MEMORY_WRITER_AVAILABLE = False
    print("❌ memory_writer import failed")

# Import project_state for tracking project status
try:
    from app.modules.project_state import update_project_state, read_project_state
    PROJECT_STATE_AVAILABLE = True
except ImportError:
    PROJECT_STATE_AVAILABLE = False
    print("❌ project_state import failed")

# Import agent_retry for retry and recovery flow
try:
    from app.modules.agent_retry import register_blocked_agent, check_for_unblocked_agents, mark_agent_retry_attempted
    AGENT_RETRY_AVAILABLE = True
except ImportError:
    AGENT_RETRY_AVAILABLE = False
    print("❌ agent_retry import failed")

# Import memory_block_writer for logging block information
try:
    from app.modules.memory_block_writer import write_block_memory, write_unblock_memory
    MEMORY_BLOCK_WRITER_AVAILABLE = True
except ImportError:
    MEMORY_BLOCK_WRITER_AVAILABLE = False
    print("❌ memory_block_writer import failed")

# Import passive_reflection for re-evaluating tasks
try:
    from app.modules.passive_reflection import re_evaluate_task, start_reflection
    PASSIVE_REFLECTION_AVAILABLE = True
except ImportError:
    PASSIVE_REFLECTION_AVAILABLE = False
    print("❌ passive_reflection import failed")

try:
    from app.modules.ash_agent import run_ash_agent as ash_agent_impl
    ASH_AGENT_AVAILABLE = True
except ImportError:
    ASH_AGENT_AVAILABLE = False
    print("❌ ash_agent import failed")

try:
    from app.modules.critic_agent import run_critic_agent as critic_agent_impl
    CRITIC_AGENT_AVAILABLE = True
except ImportError:
    CRITIC_AGENT_AVAILABLE = False
    print("❌ critic_agent import failed")

# Configure logging
logger = logging.getLogger("agent_runner")

# Define memory store fallback if needed
memory_store = {}

# Helper function to safely get retry status with fallback
def safe_get_retry_status(project_id: str, agent_id: str) -> Dict[str, Any]:
    """
    Safely get retry status with fallback if the retry_hooks module is not available
    or if an error occurs during the call.
    
    Args:
        project_id: The project identifier
        agent_id: The agent identifier
        
    Returns:
        Dict containing retry status information with safe defaults
    """
    try:
        if RETRY_HOOKS_AVAILABLE:
            return get_retry_status(project_id, agent_id)
        else:
            logger.warning(f"Retry hooks not available for {agent_id} in project {project_id}")
            return {
                "should_retry": False,
                "unblock_condition": None,
                "last_block_reason": None
            }
    except Exception as e:
        logger.error(f"Error getting retry status: {str(e)}")
        return {
            "should_retry": False,
            "unblock_condition": None,
            "last_block_reason": None
        }

# Helper function to safely log retry actions with fallback
def safe_log_retry_action(agent_id: str, project_id: str, action: str) -> None:
    """
    Safely log retry actions with fallback if the retry_hooks module is not available
    or if an error occurs during the call.
    
    Args:
        agent_id: The agent identifier
        project_id: The project identifier
        action: Description of the retry action
    """
    try:
        if RETRY_HOOKS_AVAILABLE:
            log_retry_action(agent_id, project_id, action)
        else:
            logger.warning(f"Retry hooks not available for logging action: {action}")
            # Fallback to standard memory logging if available
            if MEMORY_WRITER_AVAILABLE:
                write_memory({
                    "agent": agent_id,
                    "project_id": project_id,
                    "tool_used": "retry_hook_fallback",
                    "action": action
                })
    except Exception as e:
        logger.error(f"Error logging retry action: {str(e)}")
        # No further fallback needed as this is already a fallback function
def run_hal_agent(task, project_id, tools):
    """
    Run the HAL agent with the given task, project_id, and tools.
    
    This function creates a new project with the given task and tools,
    and returns the result with a list of created files.
    
    Args:
        task: The task to execute
        project_id: The project identifier
        tools: List of tools to use
        
    Returns:
<<<<<<< HEAD
        Dict containing the response and metadata
    """
    print(f"🤖 ORCHESTRATOR agent execution started")
    logger.info(f"ORCHESTRATOR agent execution started with task: {task}, project_id: {project_id}")
    
    # TODO: Implement ORCHESTRATOR agent execution
    return {
        "message": f"ORCHESTRATOR received task for project {project_id}",
        "task": task,
        "tools": tools
    }

def run_sage_agent(project_id, tools=None):
    """
    Run the SAGE (System-wide Agent for Generating Explanations) agent.
    
    This agent generates narrative summaries of system activities for a specific project.
    
    Args:
        project_id: The project identifier
        tools: Optional list of tools to use
        
    Returns:
        Dict containing the summary and metadata
    """
    print(f"🤖 SAGE agent execution started")
    logger.info(f"SAGE agent execution started for project_id: {project_id}")
    
    try:
        # Default tools if not provided
        if tools is None:
            tools = ["memory_writer"]
        
        print(f"🧰 Tools: {tools}")
        
        # Generate a narrative summary based on project state and memory
        summary = "This is a system-generated summary of recent activities for project " + project_id
        
        # TODO: Implement actual SAGE agent logic to generate meaningful summaries
        # This would typically involve:
        # 1. Reading project state
        # 2. Retrieving memory entries
        # 3. Using LLM to generate a narrative
        
        return {
            "status": "success",
            "summary": summary,
            "project_id": project_id,
            "tools": tools
        }
    except Exception as e:
        error_msg = f"Error in run_sage_agent: {str(e)}"
        print(f"❌ {error_msg}")
        logger.error(error_msg)
        logger.error(traceback.format_exc())
        
        return {
            "status": "error",
            "message": error_msg,
            "project_id": project_id,
            "tools": tools if tools else []
        }

# Define agent runners mapping
AGENT_RUNNERS = {
    "hal": run_hal_agent,
    "nova": run_nova_agent,
    "ash": run_ash_agent,
    "critic": run_critic_agent,
    "orchestrator": run_orchestrator_agent,
    "sage": run_sage_agent
}

async def run_agent_async(agent_id: str, messages: List[Dict[str, Any]], project_id: str = None, chain_id: str = None, domain: str = "saas"):
    """
    Async version of run_agent function.
    
    Args:
        agent_id: The ID of the agent to run
        messages: List of message dictionaries with role and content
        project_id: Optional project identifier for memory logging
        chain_id: Optional chain identifier for memory logging
        domain: Optional domain for toolkit selection, defaults to "saas"
        
    Returns:
        Dict containing the response and metadata or JSONResponse with error details
=======
        Dict containing the result of the execution
>>>>>>> c27294d2
    """
    try:
        print(f"🤖 Running HAL agent with task: {task}")
        logger.info(f"Running HAL agent with task: {task}")
        
        # Check retry status with robust error handling
        retry_status = safe_get_retry_status(project_id, "hal")
        
        # Log retry status for debugging
        print(f"🔄 HAL retry status: {retry_status}")
        logger.info(f"HAL retry status: {retry_status}")
        
        # Check if agent should retry
        if retry_status.get("should_retry", False):
            # Log retry action
            retry_message = f"HAL agent is retrying for project {project_id} due to: {retry_status.get('last_block_reason', 'unknown reason')}"
            print(f"🔄 {retry_message}")
            logger.info(retry_message)
            
            # Log retry action with robust error handling
            safe_log_retry_action("hal", project_id, retry_message)
            
            # Return retry status in response
            return {
                "status": "retry",
                "message": retry_message,
                "retry_status": retry_status,
                "task": task,
                "tools": tools
            }
        
        # Initialize variables
        files_created = []
        project_state = {}
        
        # Log memory
        def log_memory(project_id, agent, action, content, structured_data=None):
            if not MEMORY_WRITER_AVAILABLE:
                print(f"⚠️ memory_writer not available, skipping memory logging")
                logger.warning(f"memory_writer not available, skipping memory logging")
                return
            
            memory_data = {
                "project_id": project_id,
                "agent": agent,
                "action": action,
                "content": content
            }
            
            if structured_data:
                memory_data["structured_data"] = structured_data
            
            write_memory(memory_data)
            
            # Add to memory thread
            thread_data = {
                "agent": agent,
                "content": content,
                "timestamp": time.strftime("%Y-%m-%d %H:%M:%S", time.gmtime())
            }
            
            if structured_data:
                thread_data["structured_data"] = structured_data
            
            add_memory_thread(project_id, "main", thread_data)
        
        # Log task received
        log_memory(
            project_id=project_id,
            agent="hal",
            action="received_task",
            content=f"Received task: {task}",
            structured_data={
                "task": task,
                "tools": tools
            }
        )
        
        # Read project state if available
        if PROJECT_STATE_AVAILABLE:
            try:
                project_state = read_project_state(project_id)
                print(f"📊 Project state read: {project_state}")
                logger.info(f"HAL read project state for {project_id}")
            except Exception as e:
                print(f"⚠️ Failed to read project state: {str(e)}")
                logger.warning(f"Failed to read project state: {str(e)}")
                project_state = {}
        
        # Check if file_writer is available
        if not FILE_WRITER_AVAILABLE:
            print(f"⚠️ file_writer not available, skipping file creation")
            logger.warning(f"file_writer not available, skipping file creation")
            return {
                "status": "error",
                "message": "file_writer not available, cannot create files",
                "files_created": [],
                "task": task,
                "tools": tools,
                "project_state": project_state
            }
        
        # Create README.md
        readme_content = f"""# {project_id.replace('_', ' ').title()}

This project was created by the HAL agent.

## Task
{task}

## Tools
{', '.join(tools)}

## Created
{time.strftime("%Y-%m-%d %H:%M:%S", time.gmtime())}
"""
        
        # Write README.md
        readme_path = f"/verticals/{project_id}/README.md"
        print(f"📝 Creating README.md at {readme_path}")
        logger.info(f"Creating README.md at {readme_path}")
        
        readme_result = write_file(project_id, "README.md", readme_content)
        if readme_result.get("status") == "success":
            print(f"✅ README.md created successfully")
            logger.info(f"README.md created successfully")
            files_created.append(readme_path)
            
            # Log memory
            log_memory(
                project_id=project_id,
                agent="hal",
                action="created",
                content=f"Created README.md for project {project_id}",
                structured_data={
                    "file_path": readme_path,
                    "file_type": "markdown",
                    "file_size": len(readme_content)
                }
            )
        else:
            print(f"❌ Failed to create README.md: {readme_result.get('error', 'unknown error')}")
            logger.error(f"Failed to create README.md: {readme_result.get('error', 'unknown error')}")
        
        # Update project state if project_state is available
        if PROJECT_STATE_AVAILABLE:
            project_state_data = {
                "status": "in_progress",
                "files_created": files_created,
                "agents_involved": ["hal"],
                "latest_agent_action": {
                    "agent": "hal",
                    "action": f"Created initial files for project {project_id}"
                },
                "next_recommended_step": "Run NOVA to design the project",
                "tool_usage": {
                    "file_writer": 1
                }
            }
            
            project_state_result = update_project_state(project_id, project_state_data)
            print(f"✅ Project state updated: {project_state_result.get('status', 'unknown')}")
            logger.info(f"HAL updated project state for {project_id}")
        
        # Return result with files_created list
        return {
            "status": "success",
            "message": f"HAL successfully created files for project {project_id}",
            "files_created": files_created,
            "task": task,
            "tools": tools,
            "project_state": project_state
        }
    except Exception as e:
        error_msg = f"Error in run_hal_agent: {str(e)}"
        print(f"❌ {error_msg}")
        logger.error(error_msg)
        logger.error(traceback.format_exc())
        
        return {
            "status": "error",
            "message": f"Error executing HAL agent: {str(e)}",
            "files_created": [],
            "task": task,
            "tools": tools,
            "error": str(e),
            "project_state": project_state if 'project_state' in locals() else {}
        }<|MERGE_RESOLUTION|>--- conflicted
+++ resolved
@@ -226,96 +226,7 @@
         tools: List of tools to use
         
     Returns:
-<<<<<<< HEAD
-        Dict containing the response and metadata
-    """
-    print(f"🤖 ORCHESTRATOR agent execution started")
-    logger.info(f"ORCHESTRATOR agent execution started with task: {task}, project_id: {project_id}")
-    
-    # TODO: Implement ORCHESTRATOR agent execution
-    return {
-        "message": f"ORCHESTRATOR received task for project {project_id}",
-        "task": task,
-        "tools": tools
-    }
-
-def run_sage_agent(project_id, tools=None):
-    """
-    Run the SAGE (System-wide Agent for Generating Explanations) agent.
-    
-    This agent generates narrative summaries of system activities for a specific project.
-    
-    Args:
-        project_id: The project identifier
-        tools: Optional list of tools to use
-        
-    Returns:
-        Dict containing the summary and metadata
-    """
-    print(f"🤖 SAGE agent execution started")
-    logger.info(f"SAGE agent execution started for project_id: {project_id}")
-    
-    try:
-        # Default tools if not provided
-        if tools is None:
-            tools = ["memory_writer"]
-        
-        print(f"🧰 Tools: {tools}")
-        
-        # Generate a narrative summary based on project state and memory
-        summary = "This is a system-generated summary of recent activities for project " + project_id
-        
-        # TODO: Implement actual SAGE agent logic to generate meaningful summaries
-        # This would typically involve:
-        # 1. Reading project state
-        # 2. Retrieving memory entries
-        # 3. Using LLM to generate a narrative
-        
-        return {
-            "status": "success",
-            "summary": summary,
-            "project_id": project_id,
-            "tools": tools
-        }
-    except Exception as e:
-        error_msg = f"Error in run_sage_agent: {str(e)}"
-        print(f"❌ {error_msg}")
-        logger.error(error_msg)
-        logger.error(traceback.format_exc())
-        
-        return {
-            "status": "error",
-            "message": error_msg,
-            "project_id": project_id,
-            "tools": tools if tools else []
-        }
-
-# Define agent runners mapping
-AGENT_RUNNERS = {
-    "hal": run_hal_agent,
-    "nova": run_nova_agent,
-    "ash": run_ash_agent,
-    "critic": run_critic_agent,
-    "orchestrator": run_orchestrator_agent,
-    "sage": run_sage_agent
-}
-
-async def run_agent_async(agent_id: str, messages: List[Dict[str, Any]], project_id: str = None, chain_id: str = None, domain: str = "saas"):
-    """
-    Async version of run_agent function.
-    
-    Args:
-        agent_id: The ID of the agent to run
-        messages: List of message dictionaries with role and content
-        project_id: Optional project identifier for memory logging
-        chain_id: Optional chain identifier for memory logging
-        domain: Optional domain for toolkit selection, defaults to "saas"
-        
-    Returns:
-        Dict containing the response and metadata or JSONResponse with error details
-=======
         Dict containing the result of the execution
->>>>>>> c27294d2
     """
     try:
         print(f"🤖 Running HAL agent with task: {task}")
@@ -503,4 +414,467 @@
             "tools": tools,
             "error": str(e),
             "project_state": project_state if 'project_state' in locals() else {}
-        }+        }
+
+def run_nova_agent(task, project_id, tools):
+    """
+    Run the NOVA agent with the given task.
+    
+    Args:
+        task: The task to run
+        project_id: The project identifier
+        tools: List of tools to use
+        
+    Returns:
+        Dict containing the response and metadata
+    """
+    print(f"🤖 NOVA agent execution started")
+    logger.info(f"NOVA agent execution started with task: {task}, project_id: {project_id}")
+    
+    # TODO: Implement NOVA agent execution
+    return {
+        "message": f"NOVA received task for project {project_id}",
+        "task": task,
+        "tools": tools
+    }
+
+def run_ash_agent(task, project_id, tools):
+    """
+    Run the ASH agent with the given task.
+    
+    Args:
+        task: The task to run
+        project_id: The project identifier
+        tools: List of tools to use
+        
+    Returns:
+        Dict containing the response and metadata
+    """
+    print(f"🤖 ASH agent execution started")
+    logger.info(f"ASH agent execution started with task: {task}, project_id: {project_id}")
+    
+    # TODO: Implement ASH agent execution
+    return {
+        "message": f"ASH received task for project {project_id}",
+        "task": task,
+        "tools": tools
+    }
+
+def run_critic_agent(task, project_id, tools):
+    """
+    Run the CRITIC agent with the given task.
+    
+    Args:
+        task: The task to run
+        project_id: The project identifier
+        tools: List of tools to use
+        
+    Returns:
+        Dict containing the response and metadata
+    """
+    print(f"🤖 CRITIC agent execution started")
+    logger.info(f"CRITIC agent execution started with task: {task}, project_id: {project_id}")
+    
+    # TODO: Implement CRITIC agent execution
+    return {
+        "message": f"CRITIC received task for project {project_id}",
+        "task": task,
+        "tools": tools
+    }
+
+def run_orchestrator_agent(task, project_id, tools):
+    """
+    Run the ORCHESTRATOR agent with the given task.
+    
+    Args:
+        task: The task to run
+        project_id: The project identifier
+        tools: List of tools to use
+        
+    Returns:
+        Dict containing the response and metadata
+    """
+    print(f"🤖 ORCHESTRATOR agent execution started")
+    logger.info(f"ORCHESTRATOR agent execution started with task: {task}, project_id: {project_id}")
+    
+    # TODO: Implement ORCHESTRATOR agent execution
+    return {
+        "message": f"ORCHESTRATOR received task for project {project_id}",
+        "task": task,
+        "tools": tools
+    }
+
+def run_sage_agent(project_id, tools=None):
+    """
+    Run the SAGE (System-wide Agent for Generating Explanations) agent.
+    
+    This agent generates narrative summaries of system activities for a specific project.
+    
+    Args:
+        project_id: The project identifier
+        tools: Optional list of tools to use
+        
+    Returns:
+        Dict containing the summary and metadata
+    """
+    print(f"🤖 SAGE agent execution started")
+    logger.info(f"SAGE agent execution started for project_id: {project_id}")
+    
+    try:
+        # Default tools if not provided
+        if tools is None:
+            tools = ["memory_writer"]
+        
+        print(f"🧰 Tools: {tools}")
+        
+        # Generate a narrative summary based on project state and memory
+        summary = "This is a system-generated summary of recent activities for project " + project_id
+        
+        # TODO: Implement actual SAGE agent logic to generate meaningful summaries
+        # This would typically involve:
+        # 1. Reading project state
+        # 2. Retrieving memory entries
+        # 3. Using LLM to generate a narrative
+        
+        return {
+            "status": "success",
+            "summary": summary,
+            "project_id": project_id,
+            "tools": tools
+        }
+    except Exception as e:
+        error_msg = f"Error in run_sage_agent: {str(e)}"
+        print(f"❌ {error_msg}")
+        logger.error(error_msg)
+        logger.error(traceback.format_exc())
+        
+        return {
+            "status": "error",
+            "message": error_msg,
+            "project_id": project_id,
+            "tools": tools if tools else []
+        }
+
+# Define agent runners mapping
+AGENT_RUNNERS = {
+    "hal": run_hal_agent,
+    "nova": run_nova_agent,
+    "ash": run_ash_agent,
+    "critic": run_critic_agent,
+    "orchestrator": run_orchestrator_agent,
+    "sage": run_sage_agent
+}
+
+async def run_agent_async(agent_id: str, messages: List[Dict[str, Any]], project_id: str = None, chain_id: str = None, domain: str = "saas"):
+    """
+    Async version of run_agent function.
+    
+    Args:
+        agent_id: The ID of the agent to run
+        messages: List of message dictionaries with role and content
+        project_id: Optional project identifier for memory logging
+        chain_id: Optional chain identifier for memory logging
+        domain: Optional domain for toolkit selection, defaults to "saas"
+        
+    Returns:
+        Dict containing the response and metadata or JSONResponse with error details
+    """
+    # Generate project_id and chain_id if not provided
+    if not project_id:
+        project_id = f"project_{uuid.uuid4().hex[:8]}"
+        print(f"🆔 Generated project_id: {project_id}")
+    
+    if not chain_id:
+        chain_id = f"chain_{uuid.uuid4().hex[:8]}"
+        print(f"🔗 Generated chain_id: {chain_id}")
+    
+    # Enhanced logging for debugging
+    print(f"🔍 DEBUG: run_agent_async called with agent_id={agent_id}, project_id={project_id}, chain_id={chain_id}, domain={domain}")
+    logger.info(f"DEBUG: run_agent_async called with agent_id={agent_id}, project_id={project_id}, chain_id={chain_id}, domain={domain}")
+    
+    # Map agent_id to standard agent types and roles
+    agent_mapping = {
+        "hal": {"agent": "hal", "role": "thinker"},
+        "ash": {"agent": "ash", "role": "explainer"},
+        "nova": {"agent": "nova", "role": "designer"},
+        "critic": {"agent": "critic", "role": "critic"},
+        "orchestrator": {"agent": "orchestrator", "role": "orchestrator"},
+        "Core.Forge": {"agent": "hal", "role": "thinker"}  # Default to HAL for CoreForge
+    }
+    
+    # Get agent type and role
+    agent_info = agent_mapping.get(agent_id.lower(), {"agent": "hal", "role": "thinker"})
+    agent_type = agent_info["agent"]
+    agent_role = agent_info["role"]
+    
+    print(f"🔍 DEBUG: Mapped agent_id={agent_id} to agent_type={agent_type}, agent_role={agent_role}")
+    
+    try:
+        print("🧠 Attempting to run CoreForgeAgent fallback")
+        logger.info("Attempting to run CoreForgeAgent fallback")
+        
+        # Check OpenAI API key
+        api_key = os.getenv("OPENAI_API_KEY")
+        print(f"🔑 OpenAI API Key loaded: {bool(api_key)}")
+        logger.info(f"OpenAI API Key available: {bool(api_key)}")
+        
+        if not api_key:
+            error_msg = "OpenAI API key is not set in environment variables"
+            print(f"❌ {error_msg}")
+            logger.error(error_msg)
+            
+            # Log error to memory thread
+            print(f"🔍 DEBUG: About to log error to memory thread")
+            await log_memory_thread(
+                project_id=project_id,
+                chain_id=chain_id,
+                agent=agent_type,
+                role=agent_role,
+                step_type="task",
+                content=f"Error: {error_msg}"
+            )
+            print(f"🔍 DEBUG: Finished logging error to memory thread")
+            
+            return JSONResponse(
+                status_code=500,
+                content={
+                    "agent_id": agent_id,
+                    "response": error_msg,
+                    "status": "error"
+                }
+            )
+        
+        # Create CoreForgeAgent instance
+        print(f"🔄 Creating CoreForgeAgent instance for: {agent_id}")
+        agent = CoreForgeAgent()
+        
+        # Call agent's run method with agent_id and domain for toolkit selection
+        print(f"🏃 Calling CoreForgeAgent.run() method with {len(messages)} messages")
+        result = agent.run(messages, agent_id=agent_id, domain=domain)
+        
+        # Check if agent execution was successful
+        if result.get("status") == "error":
+            error_msg = f"CoreForgeAgent execution failed: {result.get('content')}"
+            print(f"❌ {error_msg}")
+            logger.error(error_msg)
+            
+            # Log error to memory thread
+            print(f"🔍 DEBUG: About to log error to memory thread")
+            await log_memory_thread(
+                project_id=project_id,
+                chain_id=chain_id,
+                agent=agent_type,
+                role=agent_role,
+                step_type="task",
+                content=f"Error: {result.get('content', 'Unknown error')}"
+            )
+            print(f"🔍 DEBUG: Finished logging error to memory thread")
+            
+            return JSONResponse(
+                status_code=500,
+                content={
+                    "agent_id": "Core.Forge",
+                    "response": result.get("content", "Unknown error"),
+                    "status": "error"
+                }
+            )
+        
+        # Process agent-specific responses
+        structured_data = None
+        
+        # Process HAL's response for saas domain
+        if agent_id.lower() == "hal" and domain == "saas":
+            try:
+                # Parse JSON response
+                content = result.get("content", "")
+                parsed_content = json.loads(content)
+                
+                # Check for required fields
+                required_fields = ["core_features", "mvp_features", "premium_features", "monetization", "task_steps"]
+                for field in required_fields:
+                    if field not in parsed_content:
+                        parsed_content[field] = []
+                
+                # Update content with structured data
+                result["content"] = json.dumps(parsed_content)
+                structured_data = parsed_content
+            except Exception as e:
+                print(f"❌ Error parsing HAL's JSON response: {str(e)}")
+                logger.error(f"Error parsing HAL's JSON response: {str(e)}")
+                # Continue with original content
+        
+        # Process ASH's response for saas domain
+        elif agent_id.lower() == "ash" and domain == "saas":
+            try:
+                # Parse JSON response
+                content = result.get("content", "")
+                parsed_content = json.loads(content)
+                
+                # Check for required fields
+                required_fields = ["docs.api", "docs.onboarding", "docs.integration"]
+                for field in required_fields:
+                    if field not in parsed_content:
+                        parsed_content[field] = ""
+                
+                # Update content with structured data
+                result["content"] = json.dumps(parsed_content)
+                structured_data = parsed_content
+            except Exception as e:
+                print(f"❌ Error parsing ASH's JSON response: {str(e)}")
+                logger.error(f"Error parsing ASH's JSON response: {str(e)}")
+                # Continue with original content
+        
+        # Log success
+        print("✅ AgentRunner success, returning response")
+        logger.info("AgentRunner success, returning response")
+        
+        # Log successful response to memory thread
+        print(f"🔍 DEBUG: About to log successful response to memory thread")
+        await log_memory_thread(
+            project_id=project_id,
+            chain_id=chain_id,
+            agent=agent_type,
+            role=agent_role,
+            step_type="task",
+            content=result.get("content", ""),
+            structured_data=structured_data
+        )
+        print(f"🔍 DEBUG: Finished logging successful response to memory thread")
+        
+        # Return successful response
+        return {
+            "agent_id": "Core.Forge",
+            "response": result.get("content", ""),
+            "status": "ok",
+            "usage": result.get("usage", {}),
+            "project_id": project_id,
+            "chain_id": chain_id,
+            "structured_data": structured_data
+        }
+    
+    except Exception as e:
+        # Handle any unexpected errors
+        error_msg = f"Error running agent {agent_id}: {str(e)}"
+        print(f"❌ AgentRunner failed: {str(e)}")
+        logger.error(error_msg)
+        logger.error(traceback.format_exc())
+        
+        # Log error to memory thread
+        try:
+            print(f"🔍 DEBUG: About to log exception to memory thread")
+            await log_memory_thread(
+                project_id=project_id,
+                chain_id=chain_id,
+                agent=agent_type,
+                role=agent_role,
+                step_type="task",
+                content=f"Error: {str(e)}"
+            )
+            print(f"🔍 DEBUG: Finished logging exception to memory thread")
+        except Exception as log_error:
+            print(f"❌ Failed to log error to memory thread: {str(log_error)}")
+            print(f"🔍 DEBUG: Exception when logging error: {traceback.format_exc()}")
+        
+        # Return structured error response
+        return JSONResponse(
+            status_code=500,
+            content={
+                "agent_id": agent_id,
+                "response": error_msg,
+                "status": "error",
+                "message": str(e),
+                "project_id": project_id,
+                "chain_id": chain_id
+            }
+        )
+
+def run_agent(agent_id: str, messages: List[Dict[str, Any]], project_id: str = None, chain_id: str = None, domain: str = "saas"):
+    """
+    Run an agent with the given messages, with no registry dependencies.
+    
+    MODIFIED: Added full runtime logging and error protection to prevent 502 errors
+    MODIFIED: Added memory thread logging for agent steps
+    MODIFIED: Added enhanced logging for debugging memory thread issues
+    MODIFIED: Added toolkit registry integration for specialized agent tools
+    MODIFIED: Added product strategist logic for HAL in saas domain
+    MODIFIED: Added structured output for ASH documentation and onboarding
+    
+    Args:
+        agent_id: The ID of the agent to run
+        messages: List of message dictionaries with role and content
+        project_id: Optional project identifier for memory logging
+        chain_id: Optional chain identifier for memory logging
+        domain: Optional domain for toolkit selection, defaults to "saas"
+        
+    Returns:
+        Dict containing the response and metadata or JSONResponse with error details
+    """
+    # ADDED: Entry confirmation logging
+    print("🔥 AgentRunner route invoked")
+    print(f"🔍 DEBUG: run_agent called with agent_id={agent_id}, project_id={project_id}, chain_id={chain_id}, domain={domain}")
+    logger.info("🔥 AgentRunner route invoked")
+    
+    # Run the async version in a new event loop
+    loop = asyncio.new_event_loop()
+    asyncio.set_event_loop(loop)
+    try:
+        print(f"🔍 DEBUG: Creating new event loop and running run_agent_async")
+        result = loop.run_until_complete(run_agent_async(agent_id, messages, project_id, chain_id, domain))
+        print(f"🔍 DEBUG: run_agent_async completed successfully")
+        return result
+    except Exception as e:
+        print(f"🔍 DEBUG: Exception in run_agent event loop: {str(e)}")
+        print(f"🔍 DEBUG: {traceback.format_exc()}")
+        raise
+    finally:
+        print(f"🔍 DEBUG: Closing event loop")
+        loop.close()
+
+def test_core_forge_isolation():
+    """
+    Test CoreForgeAgent in isolation to verify it works correctly.
+    
+    Returns:
+        Dict containing the test results
+    """
+    print("\n=== Testing CoreForgeAgent in isolation ===\n")
+    
+    try:
+        # Create test messages
+        messages = [
+            {"role": "user", "content": "What is 7 + 5?"}
+        ]
+        
+        # Create agent
+        print("🔧 Creating CoreForgeAgent instance")
+        agent = CoreForgeAgent()
+        
+        # Run the agent
+        print(f"🏃 Running CoreForgeAgent with message: {messages[0]['content']}")
+        result = agent.run(messages)
+        
+        # Print the result
+        print(f"\nResult:")
+        print(f"Status: {result.get('status', 'unknown')}")
+        print(f"Response: {result.get('content', 'No response')}")
+        
+        if result.get('status') == 'success':
+            print("\n✅ Test passed: CoreForgeAgent returned successful response")
+        else:
+            print("\n❌ Test failed: CoreForgeAgent did not return successful response")
+        
+        return result
+    
+    except Exception as e:
+        error_msg = f"Error testing CoreForgeAgent in isolation: {str(e)}"
+        print(f"❌ {error_msg}")
+        print(traceback.format_exc())
+        
+        return {
+            "status": "error",
+            "content": error_msg
+        }
+
+if __name__ == "__main__":
+    # Run the isolation test if this module is executed directly
+    test_core_forge_isolation()
"""
AgentRunner Module

This module provides isolated agent execution functionality, allowing agents to run
independently from the central agent registry, UI, or delegate-stream system.

MODIFIED: Added full runtime logging and error protection to prevent 502 errors
MODIFIED: Added memory thread logging for agent steps
MODIFIED: Added enhanced logging for debugging memory thread issues
MODIFIED: Added toolkit registry integration for specialized agent tools
MODIFIED: Added product strategist logic for HAL in saas domain
MODIFIED: Added structured output for ASH documentation and onboarding
MODIFIED: Added AGENT_RUNNERS mapping for direct agent execution
MODIFIED: Added run_hal_agent function with file_writer integration
MODIFIED: Updated run_hal_agent with real execution logic and memory logging
<<<<<<< HEAD
MODIFIED: Added project_state integration for tracking project status
=======
MODIFIED: Updated run_nova_agent with file creation and memory logging functionality
MODIFIED: Standardized output format across all agents
MODIFIED: Added memory logging for CRITIC and ASH agents
>>>>>>> 5444c52d
"""

import logging
import os
from typing import List, Dict, Any, Optional
import time
import traceback
import sys
import uuid
import asyncio
import json
from fastapi.responses import JSONResponse

# Import OpenAI client
try:
    from openai import OpenAI
    OPENAI_AVAILABLE = True
except ImportError:
    OPENAI_AVAILABLE = False
    print("❌ OpenAI client import failed")

# Import memory thread module
from app.modules.memory_thread import add_memory_thread

# Import toolkit registry
from toolkit.registry import get_toolkit, get_agent_role, format_tools_prompt, format_nova_prompt, get_agent_themes

# Import file_writer for HAL agent
try:
    from toolkit.file_writer import write_file
    FILE_WRITER_AVAILABLE = True
except ImportError:
    FILE_WRITER_AVAILABLE = False
    print("❌ file_writer import failed")

# Import memory_writer for logging agent actions
try:
    from app.modules.memory_writer import write_memory
    MEMORY_WRITER_AVAILABLE = True
except ImportError:
    MEMORY_WRITER_AVAILABLE = False
    print("❌ memory_writer import failed")

<<<<<<< HEAD
# Import project_state for tracking project status
try:
    from app.modules.project_state import update_project_state, read_project_state
    PROJECT_STATE_AVAILABLE = True
except ImportError:
    PROJECT_STATE_AVAILABLE = False
    print("❌ project_state import failed")
=======
# Import agent-specific implementations
try:
    from app.modules.critic_agent import run_critic_agent as critic_agent_impl
    CRITIC_AGENT_AVAILABLE = True
except ImportError:
    CRITIC_AGENT_AVAILABLE = False
    print("❌ critic_agent import failed")

try:
    from app.modules.ash_agent import run_ash_agent as ash_agent_impl
    ASH_AGENT_AVAILABLE = True
except ImportError:
    ASH_AGENT_AVAILABLE = False
    print("❌ ash_agent import failed")
>>>>>>> 5444c52d

# Configure logging
logger = logging.getLogger("modules.agent_runner")

class CoreForgeAgent:
    """
    Standalone implementation of CoreForgeAgent with no registry dependencies.
    """
    def __init__(self):
        self.agent_id = "Core.Forge"
        self.name = "Core.Forge"
        self.description = "System orchestrator that routes tasks to appropriate agents"
        self.tone = "professional"
        
        # Check if OpenAI API key is available
        api_key = os.getenv("OPENAI_API_KEY")
        print(f"🔑 OpenAI API Key loaded: {bool(api_key)}")
        
        # Initialize OpenAI client
        try:
            if not api_key:
                raise ValueError("OpenAI API key is not set in environment variables")
            
            self.client = OpenAI(api_key=api_key)
            print("✅ OpenAI client initialized successfully")
        except Exception as e:
            error_msg = f"Failed to initialize OpenAI client: {str(e)}"
            print(f"❌ {error_msg}")
            logger.error(error_msg)
            self.client = None
    
    def run(self, messages: List[Dict[str, Any]], agent_id: str = None, domain: str = "saas") -> Dict[str, Any]:
        """
        Run the agent with the given messages.
        
        Args:
            messages: List of message dictionaries with role and content
            agent_id: Optional agent identifier for toolkit selection
            domain: Optional domain for toolkit selection, defaults to "saas"
            
        Returns:
            Dict containing the response and metadata
        """
        try:
            print(f"🤖 CoreForgeAgent.run called with {len(messages)} messages")
            
            if not self.client:
                error_msg = "OpenAI client initialization failed. Unable to process request."
                print(f"❌ {error_msg}")
                return {
                    "content": error_msg,
                    "status": "error"
                }
            
            # Set response format based on agent
            response_format = None
            if agent_id:
                if agent_id.lower() == "hal" and domain == "saas":
                    response_format = {"type": "json_object"}
                elif agent_id.lower() == "ash" and domain == "saas":
                    response_format = {"type": "json_object"}
            
            # Prepare system message with agent role and tools if agent_id is provided
            if agent_id and agent_id.lower() in ["hal", "ash", "nova"]:
                # Get agent role
                role = get_agent_role(agent_id.lower())
                
                # Get toolkit for agent and domain
                tools = get_toolkit(agent_id.lower(), domain)
                
                # Format tools prompt based on agent
                tools_prompt = ""
                if agent_id.lower() == "nova":
                    themes = get_agent_themes(agent_id.lower())
                    tools_prompt = format_nova_prompt(tools, themes)
                else:
                    tools_prompt = format_tools_prompt(tools)
                
                # Check if first message is system message
                if messages and messages[0].get("role") == "system":
                    # Update existing system message
                    system_content = messages[0].get("content", "")
                    
                    # Add role and tools information
                    if role:
                        system_content = f"You are a {role}.\n\n{system_content}"
                    
                    if tools_prompt:
                        system_content = f"{system_content}\n\n{tools_prompt}"
                    
                    # Add specialized logic based on agent and domain
                    if agent_id.lower() == "hal" and domain == "saas":
                        # Add product strategist logic for HAL in saas domain
                        product_strategist_prompt = """
As a Product Strategist, your task is to create structured SaaS product plans.

Your responses for SaaS planning should include:
1. Core features (essential functionality)
2. MVP features (minimum viable product)
3. Premium features (for monetization)
4. Monetization strategy (pricing model)
5. Implementation task steps

Format your response as a structured JSON object with these exact keys:
- core_features: array of strings
- mvp_features: array of strings
- premium_features: array of strings
- monetization: string
- task_steps: array of strings

Be specific, realistic, and focused on creating a monetizable SaaS product.
"""
                        system_content = f"{system_content}\n\n{product_strategist_prompt}"
                    
                    elif agent_id.lower() == "ash" and domain == "saas":
                        # Add UX Docifier logic for ASH in saas domain
                        ux_docifier_prompt = """
As a UX Docifier, your task is to create comprehensive documentation for SaaS products.

Your responses should include:
1. API documentation with endpoints, methods, and payloads
2. User onboarding instructions with clear steps
3. Third-party service integration suggestions

Format your response as a structured JSON object with these exact keys:
- docs.api: string containing API endpoints with methods and payloads
- docs.onboarding: string containing user onboarding copy with steps
- docs.integration: string containing third-party service suggestions

Be clear, comprehensive, and focused on creating documentation that enhances user experience.
"""
                        system_content = f"{system_content}\n\n{ux_docifier_prompt}"
                    
                    # Update system message
                    messages[0]["content"] = system_content
                else:
                    # Create new system message
                    system_content = ""
                    
                    if role:
                        system_content = f"You are a {role}."
                    
                    if tools_prompt:
                        if system_content:
                            system_content = f"{system_content}\n\n{tools_prompt}"
                        else:
                            system_content = tools_prompt
                    
                    # Add specialized logic based on agent and domain
                    if agent_id.lower() == "hal" and domain == "saas":
                        # Add product strategist logic for HAL in saas domain
                        product_strategist_prompt = """
As a Product Strategist, your task is to create structured SaaS product plans.

Your responses for SaaS planning should include:
1. Core features (essential functionality)
2. MVP features (minimum viable product)
3. Premium features (for monetization)
4. Monetization strategy (pricing model)
5. Implementation task steps

Format your response as a structured JSON object with these exact keys:
- core_features: array of strings
- mvp_features: array of strings
- premium_features: array of strings
- monetization: string
- task_steps: array of strings

Be specific, realistic, and focused on creating a monetizable SaaS product.
"""
                        if system_content:
                            system_content = f"{system_content}\n\n{product_strategist_prompt}"
                        else:
                            system_content = product_strategist_prompt
                    
                    elif agent_id.lower() == "ash" and domain == "saas":
                        # Add UX Docifier logic for ASH in saas domain
                        ux_docifier_prompt = """
As a UX Docifier, your task is to create comprehensive documentation for SaaS products.

Your responses should include:
1. API documentation with endpoints, methods, and payloads
2. User onboarding instructions with clear steps
3. Third-party service integration suggestions

Format your response as a structured JSON object with these exact keys:
- docs.api: string containing API endpoints with methods and payloads
- docs.onboarding: string containing user onboarding copy with steps
- docs.integration: string containing third-party service suggestions

Be clear, comprehensive, and focused on creating documentation that enhances user experience.
"""
                        if system_content:
                            system_content = f"{system_content}\n\n{ux_docifier_prompt}"
                        else:
                            system_content = ux_docifier_prompt
                    
                    # Add system message at the beginning
                    if system_content:
                        messages.insert(0, {"role": "system", "content": system_content})
            
            # Call OpenAI API
            print("📡 Calling OpenAI API...")
            response = self.client.chat.completions.create(
                model="gpt-4",
                messages=messages,
                temperature=0.7,
                max_tokens=1000,
                response_format=response_format
            )
            
            # Extract content from response
            content = response.choices[0].message.content
            print(f"✅ OpenAI API call successful, received {len(content)} characters")
            
            # Return result with metadata
            return {
                "content": content,
                "status": "success",
                "usage": {
                    "prompt_tokens": response.usage.prompt_tokens,
                    "completion_tokens": response.usage.completion_tokens,
                    "total_tokens": response.usage.total_tokens
                },
                "timestamp": time.time()
            }
        except Exception as e:
            error_msg = f"Error in CoreForgeAgent.run: {str(e)}"
            print(f"❌ {error_msg}")
            logger.error(error_msg)
            logger.error(traceback.format_exc())
            return {
                "content": f"Error processing request: {str(e)}",
                "status": "error"
            }

async def log_memory_thread(project_id: str, chain_id: str, agent: str, role: str, step_type: str, content: str, structured_data: Dict = None) -> None:
    """
    Log a memory thread entry for an agent step.
    
    Args:
        project_id: The project identifier
        chain_id: The chain identifier
        agent: The agent type (hal, ash, nova)
        role: The agent role (thinker, explainer, designer)
        step_type: The step type (task, summary, ui, reflection)
        content: The content of the step
        structured_data: Optional structured data for specialized agents
    """
    try:
        # Create memory entry
        memory_entry = {
            "project_id": project_id,
            "chain_id": chain_id,
            "agent": agent,
            "role": role,
            "step_type": step_type,
            "content": content
        }
        
        # Add structured data if available
        if structured_data:
            memory_entry["structured_data"] = structured_data
            
            # For ASH, break down documentation into separate memory entries
            if agent == "ash" and structured_data:
                # Process API docs
                if "docs.api" in structured_data:
                    api_memory = memory_entry.copy()
                    api_memory["step_type"] = "docs.api"
                    api_memory["content"] = structured_data["docs.api"]
                    await add_memory_thread(api_memory)
                    print(f"✅ Memory thread logged for API docs")
                
                # Process onboarding docs
                if "docs.onboarding" in structured_data:
                    onboarding_memory = memory_entry.copy()
                    onboarding_memory["step_type"] = "docs.onboarding"
                    onboarding_memory["content"] = structured_data["docs.onboarding"]
                    await add_memory_thread(onboarding_memory)
                    print(f"✅ Memory thread logged for onboarding docs")
                
                # Process integration docs
                if "docs.integration" in structured_data:
                    integration_memory = memory_entry.copy()
                    integration_memory["step_type"] = "docs.integration"
                    integration_memory["content"] = structured_data["docs.integration"]
                    await add_memory_thread(integration_memory)
                    print(f"✅ Memory thread logged for integration docs")
        
        # Enhanced logging for debugging
        print(f"🔍 DEBUG: Memory thread entry created with project_id={project_id}, chain_id={chain_id}")
        print(f"🔍 DEBUG: Memory entry details: {memory_entry}")
        logger.info(f"DEBUG: Memory thread entry created with project_id={project_id}, chain_id={chain_id}")
        
        # Log memory entry
        print(f"📝 Logging memory thread for {agent} agent, {step_type} step")
        logger.info(f"Logging memory thread for {agent} agent, {step_type} step")
        
        # Add memory entry to thread
        print(f"🔍 DEBUG: Calling add_memory_thread with entry")
        result = await add_memory_thread(memory_entry)
        
        # Log result
        print(f"✅ Memory thread logged successfully: {result}")
        print(f"🔍 DEBUG: add_memory_thread returned: {result}")
        logger.info(f"Memory thread logged successfully: {result}")
    except Exception as e:
        # Log error but don't fail the main process
        error_msg = f"Error logging memory thread: {str(e)}"
        print(f"❌ {error_msg}")
        print(f"🔍 DEBUG: Exception traceback: {traceback.format_exc()}")
        logger.error(error_msg)
        logger.error(traceback.format_exc())

# Define agent runner functions
def run_hal_agent(task, project_id, tools):
    """
    Run the HAL agent with the given task.
    
    Args:
        task: The task to run
        project_id: The project identifier
        tools: List of tools to use
        
    Returns:
        Dict containing the response and metadata
    """
    try:
<<<<<<< HEAD
        print(f"🤖 HAL agent execution started")
        logger.info(f"HAL agent execution started with task: {task}, project_id: {project_id}")
        
        # Read project state if available
        project_state = {}
        if PROJECT_STATE_AVAILABLE:
            project_state = read_project_state(project_id)
            print(f"📊 Project state read for {project_id}")
            logger.info(f"HAL read project state for {project_id}")
            
            # Check if README.md already exists
            if "README.md" in project_state.get("files_created", []):
                print(f"⏩ README.md already exists, skipping duplicate write")
                logger.info(f"HAL skipped README.md creation - file already exists")
                return {
                    "status": "skipped",
                    "notes": "README.md already exists, skipping duplicate write.",
                    "output": project_state,
                    "project_state": project_state
                }
        
        # Initialize list of created files
=======
        # Initialize tracking lists
>>>>>>> 5444c52d
        files_created = []
        actions_taken = []
        notes = ""
        
        # Create files using file_writer
        if "file_writer" in tools:
            print(f"📝 Using file_writer to create files")
            
            # Create content for README.md
            content = f"# Project {project_id}\n\nTask: {task}"
            file_path = f"/verticals/{project_id}/README.md"
            
            # Ensure directory exists
            os.makedirs(os.path.dirname(file_path), exist_ok=True)
            
            # Write file
            result = write_file(
                project_id=project_id,
                file_path=file_path,
                content=content
            )
            
            # Add to tracking lists
            files_created.append(file_path)
            actions_taken.append(f"Created README.md for project {project_id}")
            
            print(f"✅ File created successfully: {file_path}")
            logger.info(f"HAL created file: {file_path}")
            
            # Log memory entry if memory_writer is available
            if MEMORY_WRITER_AVAILABLE:
                memory_data = {
                    "agent": "hal",
                    "project_id": project_id,
                    "action": f"Wrote {file_path}",
                    "tool_used": "file_writer"
                }
                
                memory_result = write_memory(memory_data)
                print(f"✅ Memory entry created: {memory_result.get('memory_id', 'unknown')}")
                logger.info(f"HAL logged memory entry for file creation")
        
<<<<<<< HEAD
        # Update project state if project_state is available
        if PROJECT_STATE_AVAILABLE:
            project_state_data = {
                "status": "in_progress",
                "files_created": files_created,
                "agents_involved": ["hal"],
                "latest_agent_action": {
                    "agent": "hal",
                    "action": f"Created initial files for project {project_id}"
                },
                "next_recommended_step": "Run NOVA to design the project",
                "tool_usage": {
                    "file_writer": 1
                }
            }
            
            project_state_result = update_project_state(project_id, project_state_data)
            print(f"✅ Project state updated: {project_state_result.get('status', 'unknown')}")
            logger.info(f"HAL updated project state for {project_id}")
        
        # Return result with files_created list
=======
        # Return standardized result
>>>>>>> 5444c52d
        return {
            "status": "success",
            "message": f"HAL successfully created files for project {project_id}",
            "files_created": files_created,
            "actions_taken": actions_taken,
            "notes": notes,
            "task": task,
            "tools": tools,
            "project_state": project_state
        }
    except Exception as e:
        error_msg = f"Error in run_hal_agent: {str(e)}"
        print(f"❌ {error_msg}")
        logger.error(error_msg)
        logger.error(traceback.format_exc())
        
        return {
            "status": "error",
            "message": f"Error executing HAL agent: {str(e)}",
            "files_created": [],
            "actions_taken": [],
            "notes": "",
            "task": task,
            "tools": tools,
            "error": str(e),
            "project_state": project_state if 'project_state' in locals() else {}
        }

def run_nova_agent(task, project_id, tools):
    """
    Run the NOVA agent with the given task.
    
    Args:
        task: The task to run
        project_id: The project identifier
        tools: List of tools to use
        
    Returns:
        Dict containing the response and metadata
    """
    print(f"🤖 NOVA agent execution started")
    print(f"📋 Task: {task}")
    print(f"🆔 Project ID: {project_id}")
    print(f"🧰 Tools: {tools}")
    logger.info(f"NOVA agent execution started with task: {task}, project_id: {project_id}, tools: {tools}")
    
    try:
<<<<<<< HEAD
        # Read project state if available
        project_state = {}
        if PROJECT_STATE_AVAILABLE:
            project_state = read_project_state(project_id)
            print(f"📊 Project state read for {project_id}")
            logger.info(f"NOVA read project state for {project_id}")
            
            # Check if HAL has created initial files
            if "hal" not in project_state.get("agents_involved", []):
                print(f"⏩ HAL has not created initial files yet, cannot proceed")
                logger.info(f"NOVA execution blocked - HAL has not run yet")
                return {
                    "status": "blocked",
                    "notes": "Cannot create UI - HAL has not yet created initial project files.",
                    "project_state": project_state
                }
        
        # TODO: Implement NOVA agent execution
        result = {
            "message": f"NOVA received task for project {project_id}",
            "task": task,
            "tools": tools,
            "project_state": project_state
        }
        
        # Update project state if project_state is available
        if PROJECT_STATE_AVAILABLE:
            project_state_data = {
                "agents_involved": ["nova"],
                "latest_agent_action": {
                    "agent": "nova",
                    "action": f"Designed project {project_id}"
                },
                "next_recommended_step": "Run ASH to create documentation",
                "tool_usage": {}
            }
            
            project_state_result = update_project_state(project_id, project_state_data)
            print(f"✅ Project state updated: {project_state_result.get('status', 'unknown')}")
            logger.info(f"NOVA updated project state for {project_id}")
        
        return result
    except Exception as e:
        error_msg = f"Error in run_nova_agent: {str(e)}"
        print(f"❌ {error_msg}")
        logger.error(error_msg)
        logger.error(traceback.format_exc())
        
        return {
            "status": "error",
            "message": f"Error executing NOVA agent: {str(e)}",
            "task": task,
            "tools": tools,
            "error": str(e),
            "project_state": project_state if 'project_state' in locals() else {}
        }
=======
        # Initialize tracking lists
        files_created = []
        actions_taken = []
        notes = ""
        
        # Create files using file_writer
        if "file_writer" in tools:
            print(f"📝 Using file_writer to create files")
            
            # Create frontend directory
            frontend_dir = f"/verticals/{project_id}/frontend"
            os.makedirs(frontend_dir, exist_ok=True)
            
            # Create content for LandingPage.jsx
            file_path = f"/verticals/{project_id}/frontend/LandingPage.jsx"
            content = """import React from 'react';
>>>>>>> 5444c52d

export default function LandingPage() {
  return (
    <div>
      <header><h1>Welcome</h1></header>
      <section><p>This is the hero section.</p></section>
      <footer><small>&copy; 2025</small></footer>
    </div>
  );
}"""
            
            # Write file
            result = write_file(
                project_id=project_id,
                file_path=file_path,
                content=content
            )
            
            # Add to tracking lists
            files_created.append(file_path)
            actions_taken.append(f"Created LandingPage.jsx for project {project_id}")
            
            print(f"✅ File created successfully: {file_path}")
            logger.info(f"NOVA created file: {file_path}")
            
            # Log memory entry if memory_writer is available
            if MEMORY_WRITER_AVAILABLE:
                memory_data = {
                    "agent": "nova",
                    "project_id": project_id,
                    "action": f"Wrote {file_path}",
                    "tool_used": "file_writer"
                }
                
                memory_result = write_memory(memory_data)
                print(f"✅ Memory entry created: {memory_result.get('memory_id', 'unknown')}")
                logger.info(f"NOVA logged memory entry for file creation")
        
        # Return standardized result
        return {
            "status": "success",
            "message": f"NOVA successfully created files for project {project_id}",
            "files_created": files_created,
            "actions_taken": actions_taken,
            "notes": notes,
            "task": task,
            "tools": tools
        }
    except Exception as e:
        error_msg = f"Error in run_nova_agent: {str(e)}"
        print(f"❌ {error_msg}")
        logger.error(error_msg)
        logger.error(traceback.format_exc())
        
        return {
            "status": "error",
            "message": f"Error executing NOVA agent: {str(e)}",
            "files_created": [],
            "actions_taken": [],
            "notes": "",
            "task": task,
            "tools": tools,
            "error": str(e)
        }

def run_critic_agent(task, project_id, tools):
    """
    Run the CRITIC agent with the given task.
    
    Args:
        task: The task to run
        project_id: The project identifier
        tools: List of tools to use
        
    Returns:
        Dict containing the response and metadata
    """
    print(f"🤖 CRITIC agent execution started")
    print(f"📋 Task: {task}")
    print(f"🆔 Project ID: {project_id}")
    print(f"🧰 Tools: {tools}")
    logger.info(f"CRITIC agent execution started with task: {task}, project_id: {project_id}, tools: {tools}")
    
    try:
<<<<<<< HEAD
        # Read project state if available
        project_state = {}
        if PROJECT_STATE_AVAILABLE:
            project_state = read_project_state(project_id)
            print(f"📊 Project state read for {project_id}")
            logger.info(f"ASH read project state for {project_id}")
            
            # Check if project is ready for deployment
            if project_state.get("status") != "ready_for_deploy":
                print(f"⏩ Project not ready for deployment yet")
                logger.info(f"ASH execution on hold - project not ready for deployment")
                return {
                    "status": "on_hold",
                    "notes": "Project not ready for deployment yet.",
                    "project_state": project_state
                }
        
        # TODO: Implement ASH agent execution
        result = {
            "message": f"ASH received task for project {project_id}",
            "task": task,
            "tools": tools,
            "project_state": project_state
        }
        
        # Update project state if project_state is available
        if PROJECT_STATE_AVAILABLE:
            project_state_data = {
                "agents_involved": ["ash"],
                "latest_agent_action": {
                    "agent": "ash",
                    "action": f"Created documentation for project {project_id}"
                },
                "next_recommended_step": "Run CRITIC to review the project",
                "tool_usage": {}
            }
            
            project_state_result = update_project_state(project_id, project_state_data)
            print(f"✅ Project state updated: {project_state_result.get('status', 'unknown')}")
            logger.info(f"ASH updated project state for {project_id}")
        
        return result
    except Exception as e:
        error_msg = f"Error in run_ash_agent: {str(e)}"
=======
        # Initialize tracking lists
        files_created = []
        actions_taken = []
        notes = ""
        
        # Perform review if memory_writer is available
        if "memory_writer" in tools:
            print(f"📝 Using memory_writer to log feedback")
            
            # Simulate reviewing README
            review_action = f"Reviewed README.md for project {project_id}"
            actions_taken.append(review_action)
            
            # Generate feedback
            notes = f"CRITIC feedback for {project_id}: Documentation is clear and concise."
            
            print(f"✅ Review completed: {review_action}")
            logger.info(f"CRITIC completed review: {review_action}")
            
            # Log memory entry if memory_writer is available
            if MEMORY_WRITER_AVAILABLE:
                memory_data = {
                    "agent": "critic",
                    "project_id": project_id,
                    "action": review_action,
                    "tool_used": "memory_writer",
                    "feedback": notes
                }
                
                memory_result = write_memory(memory_data)
                print(f"✅ Memory entry created: {memory_result.get('memory_id', 'unknown')}")
                logger.info(f"CRITIC logged memory entry for review")
        
        # Return standardized result
        return {
            "status": "success",
            "message": f"CRITIC successfully reviewed content for project {project_id}",
            "files_created": files_created,
            "actions_taken": actions_taken,
            "notes": notes,
            "task": task,
            "tools": tools
        }
    except Exception as e:
        error_msg = f"Error in run_critic_agent: {str(e)}"
>>>>>>> 5444c52d
        print(f"❌ {error_msg}")
        logger.error(error_msg)
        logger.error(traceback.format_exc())
        
        return {
            "status": "error",
<<<<<<< HEAD
            "message": f"Error executing ASH agent: {str(e)}",
            "task": task,
            "tools": tools,
            "error": str(e),
            "project_state": project_state if 'project_state' in locals() else {}
=======
            "message": f"Error executing CRITIC agent: {str(e)}",
            "files_created": [],
            "actions_taken": [],
            "notes": "",
            "task": task,
            "tools": tools,
            "error": str(e)
>>>>>>> 5444c52d
        }

def run_ash_agent(task, project_id, tools):
    """
    Run the ASH agent with the given task.
    
    Args:
        task: The task to run
        project_id: The project identifier
        tools: List of tools to use
        
    Returns:
        Dict containing the response and metadata
    """
    print(f"🤖 ASH agent execution started")
    print(f"📋 Task: {task}")
    print(f"🆔 Project ID: {project_id}")
    print(f"🧰 Tools: {tools}")
    logger.info(f"ASH agent execution started with task: {task}, project_id: {project_id}, tools: {tools}")
    
    try:
<<<<<<< HEAD
        # Read project state if available
        project_state = {}
        if PROJECT_STATE_AVAILABLE:
            project_state = read_project_state(project_id)
            print(f"📊 Project state read for {project_id}")
            logger.info(f"CRITIC read project state for {project_id}")
            
            # Check if NOVA has created UI files
            if "nova" not in project_state.get("agents_involved", []):
                print(f"⏩ NOVA has not created UI files yet, cannot review")
                logger.info(f"CRITIC execution blocked - NOVA has not run yet")
                return {
                    "status": "blocked",
                    "notes": "Cannot review UI – NOVA has not yet created any frontend files.",
                    "project_state": project_state
                }
        
        # TODO: Implement CRITIC agent execution
        result = {
            "message": f"CRITIC received task for project {project_id}",
            "task": task,
            "tools": tools,
            "project_state": project_state
        }
        
        # Update project state if project_state is available
        if PROJECT_STATE_AVAILABLE:
            project_state_data = {
                "status": "ready_for_deploy",
                "agents_involved": ["critic"],
                "latest_agent_action": {
                    "agent": "critic",
                    "action": f"Reviewed project {project_id}"
                },
                "next_recommended_step": "Run ASH to deploy",
                "tool_usage": {}
            }
            
            project_state_result = update_project_state(project_id, project_state_data)
            print(f"✅ Project state updated: {project_state_result.get('status', 'unknown')}")
            logger.info(f"CRITIC updated project state for {project_id}")
        
        return result
    except Exception as e:
        error_msg = f"Error in run_critic_agent: {str(e)}"
=======
        # Initialize tracking lists
        files_created = []
        actions_taken = []
        notes = ""
        
        # Perform deployment simulation if memory_writer is available
        if "memory_writer" in tools:
            print(f"📝 Using memory_writer to log deployment simulation")
            
            # Simulate deployment
            deployment_action = f"Simulated deployment for project {project_id}"
            actions_taken.append(deployment_action)
            
            # Generate deployment notes
            notes = f"ASH deployment simulation for {project_id}: Successfully deployed to staging environment."
            
            print(f"✅ Deployment simulation completed: {deployment_action}")
            logger.info(f"ASH completed deployment simulation: {deployment_action}")
            
            # Log memory entry if memory_writer is available
            if MEMORY_WRITER_AVAILABLE:
                memory_data = {
                    "agent": "ash",
                    "project_id": project_id,
                    "action": deployment_action,
                    "tool_used": "memory_writer",
                    "deployment_notes": notes
                }
                
                memory_result = write_memory(memory_data)
                print(f"✅ Memory entry created: {memory_result.get('memory_id', 'unknown')}")
                logger.info(f"ASH logged memory entry for deployment simulation")
        
        # Return standardized result
        return {
            "status": "success",
            "message": f"ASH successfully simulated deployment for project {project_id}",
            "files_created": files_created,
            "actions_taken": actions_taken,
            "notes": notes,
            "task": task,
            "tools": tools
        }
    except Exception as e:
        error_msg = f"Error in run_ash_agent: {str(e)}"
>>>>>>> 5444c52d
        print(f"❌ {error_msg}")
        logger.error(error_msg)
        logger.error(traceback.format_exc())
        
        return {
            "status": "error",
<<<<<<< HEAD
            "message": f"Error executing CRITIC agent: {str(e)}",
            "task": task,
            "tools": tools,
            "error": str(e),
            "project_state": project_state if 'project_state' in locals() else {}
=======
            "message": f"Error executing ASH agent: {str(e)}",
            "files_created": [],
            "actions_taken": [],
            "notes": "",
            "task": task,
            "tools": tools,
            "error": str(e)
>>>>>>> 5444c52d
        }

def run_orchestrator_agent(task, project_id, tools):
    """
    Run the ORCHESTRATOR agent with the given task.
    
    Args:
        task: The task to run
        project_id: The project identifier
        tools: List of tools to use
        
    Returns:
        Dict containing the response and metadata
    """
    print(f"🤖 ORCHESTRATOR agent execution started")
    print(f"📋 Task: {task}")
    print(f"🆔 Project ID: {project_id}")
    print(f"🧰 Tools: {tools}")
    logger.info(f"ORCHESTRATOR agent execution started with task: {task}, project_id: {project_id}, tools: {tools}")
    
    try:
<<<<<<< HEAD
        # Read project state if available
        project_state = {}
        if PROJECT_STATE_AVAILABLE:
            project_state = read_project_state(project_id)
            print(f"📊 Project state read for {project_id}")
            logger.info(f"ORCHESTRATOR read project state for {project_id}")
        
        # TODO: Implement ORCHESTRATOR agent execution
        result = {
            "message": f"ORCHESTRATOR received task for project {project_id}",
            "task": task,
            "tools": tools,
            "project_state": project_state
        }
        
        # Update project state if project_state is available
        if PROJECT_STATE_AVAILABLE:
            project_state_data = {
                "agents_involved": ["orchestrator"],
                "latest_agent_action": {
                    "agent": "orchestrator",
                    "action": f"Orchestrated project {project_id}"
                },
                "tool_usage": {}
            }
            
            project_state_result = update_project_state(project_id, project_state_data)
            print(f"✅ Project state updated: {project_state_result.get('status', 'unknown')}")
            logger.info(f"ORCHESTRATOR updated project state for {project_id}")
        
        return result
=======
        # Initialize tracking lists
        files_created = []
        actions_taken = []
        notes = ""
        
        # TODO: Implement ORCHESTRATOR agent execution
        actions_taken.append(f"Orchestrated task for project {project_id}")
        notes = f"ORCHESTRATOR notes for {project_id}: Task orchestration simulated."
        
        # Return standardized result
        return {
            "status": "success",
            "message": f"ORCHESTRATOR successfully processed task for project {project_id}",
            "files_created": files_created,
            "actions_taken": actions_taken,
            "notes": notes,
            "task": task,
            "tools": tools
        }
>>>>>>> 5444c52d
    except Exception as e:
        error_msg = f"Error in run_orchestrator_agent: {str(e)}"
        print(f"❌ {error_msg}")
        logger.error(error_msg)
        logger.error(traceback.format_exc())
        
        return {
            "status": "error",
            "message": f"Error executing ORCHESTRATOR agent: {str(e)}",
<<<<<<< HEAD
            "task": task,
            "tools": tools,
            "error": str(e),
            "project_state": project_state if 'project_state' in locals() else {}
=======
            "files_created": [],
            "actions_taken": [],
            "notes": "",
            "task": task,
            "tools": tools,
            "error": str(e)
>>>>>>> 5444c52d
        }

# Map agent_id to runner function
AGENT_RUNNERS = {
    "hal": run_hal_agent,
    "nova": run_nova_agent,
    "ash": run_ash_agent,
    "critic": run_critic_agent,
    "orchestrator": run_orchestrator_agent
}<|MERGE_RESOLUTION|>--- conflicted
+++ resolved
@@ -13,13 +13,10 @@
 MODIFIED: Added AGENT_RUNNERS mapping for direct agent execution
 MODIFIED: Added run_hal_agent function with file_writer integration
 MODIFIED: Updated run_hal_agent with real execution logic and memory logging
-<<<<<<< HEAD
 MODIFIED: Added project_state integration for tracking project status
-=======
 MODIFIED: Updated run_nova_agent with file creation and memory logging functionality
 MODIFIED: Standardized output format across all agents
 MODIFIED: Added memory logging for CRITIC and ASH agents
->>>>>>> 5444c52d
 """
 
 import logging
@@ -63,7 +60,6 @@
     MEMORY_WRITER_AVAILABLE = False
     print("❌ memory_writer import failed")
 
-<<<<<<< HEAD
 # Import project_state for tracking project status
 try:
     from app.modules.project_state import update_project_state, read_project_state
@@ -71,7 +67,7 @@
 except ImportError:
     PROJECT_STATE_AVAILABLE = False
     print("❌ project_state import failed")
-=======
+
 # Import agent-specific implementations
 try:
     from app.modules.critic_agent import run_critic_agent as critic_agent_impl
@@ -86,7 +82,6 @@
 except ImportError:
     ASH_AGENT_AVAILABLE = False
     print("❌ ash_agent import failed")
->>>>>>> 5444c52d
 
 # Configure logging
 logger = logging.getLogger("modules.agent_runner")
@@ -384,25 +379,54 @@
         
         # Log memory entry
         print(f"📝 Logging memory thread for {agent} agent, {step_type} step")
-        logger.info(f"Logging memory thread for {agent} agent, {step_type} step")
-        
-        # Add memory entry to thread
-        print(f"🔍 DEBUG: Calling add_memory_thread with entry")
         result = await add_memory_thread(memory_entry)
-        
-        # Log result
-        print(f"✅ Memory thread logged successfully: {result}")
-        print(f"🔍 DEBUG: add_memory_thread returned: {result}")
-        logger.info(f"Memory thread logged successfully: {result}")
+        print(f"✅ Memory thread logged with ID: {result.get('memory_id', 'unknown')}")
+        logger.info(f"Memory thread logged with ID: {result.get('memory_id', 'unknown')}")
     except Exception as e:
-        # Log error but don't fail the main process
         error_msg = f"Error logging memory thread: {str(e)}"
         print(f"❌ {error_msg}")
-        print(f"🔍 DEBUG: Exception traceback: {traceback.format_exc()}")
         logger.error(error_msg)
         logger.error(traceback.format_exc())
 
-# Define agent runner functions
+def log_memory(project_id: str, agent: str, action: str, content: str, structured_data: Dict = None) -> None:
+    """
+    Log a memory entry for an agent action.
+    
+    Args:
+        project_id: The project identifier
+        agent: The agent type (hal, ash, nova)
+        action: The action performed (created, updated, deleted)
+        content: The content of the action
+        structured_data: Optional structured data for specialized agents
+    """
+    try:
+        if not MEMORY_WRITER_AVAILABLE:
+            print(f"⚠️ Memory writer not available, skipping memory logging")
+            return
+        
+        # Create memory entry
+        memory_data = {
+            "project_id": project_id,
+            "agent": agent,
+            "action": action,
+            "content": content
+        }
+        
+        # Add structured data if available
+        if structured_data:
+            memory_data["structured_data"] = structured_data
+        
+        # Log memory entry
+        print(f"📝 Logging memory for {agent} agent, {action} action")
+        result = write_memory(memory_data)
+        print(f"✅ Memory logged with ID: {result.get('memory_id', 'unknown')}")
+        logger.info(f"Memory logged with ID: {result.get('memory_id', 'unknown')}")
+    except Exception as e:
+        error_msg = f"Error logging memory: {str(e)}"
+        print(f"❌ {error_msg}")
+        logger.error(error_msg)
+        logger.error(traceback.format_exc())
+
 def run_hal_agent(task, project_id, tools):
     """
     Run the HAL agent with the given task.
@@ -415,11 +439,10 @@
     Returns:
         Dict containing the response and metadata
     """
+    print(f"🤖 HAL agent execution started")
+    logger.info(f"HAL agent execution started with task: {task}, project_id: {project_id}")
+    
     try:
-<<<<<<< HEAD
-        print(f"🤖 HAL agent execution started")
-        logger.info(f"HAL agent execution started with task: {task}, project_id: {project_id}")
-        
         # Read project state if available
         project_state = {}
         if PROJECT_STATE_AVAILABLE:
@@ -439,52 +462,63 @@
                 }
         
         # Initialize list of created files
-=======
-        # Initialize tracking lists
->>>>>>> 5444c52d
         files_created = []
-        actions_taken = []
-        notes = ""
-        
-        # Create files using file_writer
-        if "file_writer" in tools:
-            print(f"📝 Using file_writer to create files")
-            
-            # Create content for README.md
-            content = f"# Project {project_id}\n\nTask: {task}"
-            file_path = f"/verticals/{project_id}/README.md"
-            
-            # Ensure directory exists
-            os.makedirs(os.path.dirname(file_path), exist_ok=True)
-            
-            # Write file
-            result = write_file(
+        
+        # Check if file_writer is available
+        if not FILE_WRITER_AVAILABLE:
+            print(f"⚠️ file_writer not available, skipping file creation")
+            logger.warning(f"file_writer not available, skipping file creation")
+            return {
+                "status": "error",
+                "message": "file_writer not available, cannot create files",
+                "files_created": [],
+                "task": task,
+                "tools": tools,
+                "project_state": project_state
+            }
+        
+        # Create README.md
+        readme_content = f"""# {project_id.replace('_', ' ').title()}
+
+This project was created by the HAL agent.
+
+## Task
+{task}
+
+## Tools
+{', '.join(tools)}
+
+## Created
+{time.strftime("%Y-%m-%d %H:%M:%S", time.gmtime())}
+"""
+        
+        # Write README.md
+        readme_path = f"/verticals/{project_id}/README.md"
+        print(f"📝 Creating README.md at {readme_path}")
+        logger.info(f"Creating README.md at {readme_path}")
+        
+        readme_result = write_file(project_id, "README.md", readme_content)
+        if readme_result.get("status") == "success":
+            print(f"✅ README.md created successfully")
+            logger.info(f"README.md created successfully")
+            files_created.append(readme_path)
+            
+            # Log memory
+            log_memory(
                 project_id=project_id,
-                file_path=file_path,
-                content=content
+                agent="hal",
+                action="created",
+                content=f"Created README.md for project {project_id}",
+                structured_data={
+                    "file_path": readme_path,
+                    "file_type": "markdown",
+                    "file_size": len(readme_content)
+                }
             )
-            
-            # Add to tracking lists
-            files_created.append(file_path)
-            actions_taken.append(f"Created README.md for project {project_id}")
-            
-            print(f"✅ File created successfully: {file_path}")
-            logger.info(f"HAL created file: {file_path}")
-            
-            # Log memory entry if memory_writer is available
-            if MEMORY_WRITER_AVAILABLE:
-                memory_data = {
-                    "agent": "hal",
-                    "project_id": project_id,
-                    "action": f"Wrote {file_path}",
-                    "tool_used": "file_writer"
-                }
-                
-                memory_result = write_memory(memory_data)
-                print(f"✅ Memory entry created: {memory_result.get('memory_id', 'unknown')}")
-                logger.info(f"HAL logged memory entry for file creation")
-        
-<<<<<<< HEAD
+        else:
+            print(f"❌ Failed to create README.md: {readme_result.get('error', 'unknown error')}")
+            logger.error(f"Failed to create README.md: {readme_result.get('error', 'unknown error')}")
+        
         # Update project state if project_state is available
         if PROJECT_STATE_AVAILABLE:
             project_state_data = {
@@ -506,15 +540,10 @@
             logger.info(f"HAL updated project state for {project_id}")
         
         # Return result with files_created list
-=======
-        # Return standardized result
->>>>>>> 5444c52d
         return {
             "status": "success",
             "message": f"HAL successfully created files for project {project_id}",
             "files_created": files_created,
-            "actions_taken": actions_taken,
-            "notes": notes,
             "task": task,
             "tools": tools,
             "project_state": project_state
@@ -529,8 +558,6 @@
             "status": "error",
             "message": f"Error executing HAL agent: {str(e)}",
             "files_created": [],
-            "actions_taken": [],
-            "notes": "",
             "task": task,
             "tools": tools,
             "error": str(e),
@@ -550,13 +577,9 @@
         Dict containing the response and metadata
     """
     print(f"🤖 NOVA agent execution started")
-    print(f"📋 Task: {task}")
-    print(f"🆔 Project ID: {project_id}")
-    print(f"🧰 Tools: {tools}")
-    logger.info(f"NOVA agent execution started with task: {task}, project_id: {project_id}, tools: {tools}")
+    logger.info(f"NOVA agent execution started with task: {task}, project_id: {project_id}")
     
     try:
-<<<<<<< HEAD
         # Read project state if available
         project_state = {}
         if PROJECT_STATE_AVAILABLE:
@@ -574,31 +597,339 @@
                     "project_state": project_state
                 }
         
-        # TODO: Implement NOVA agent execution
-        result = {
-            "message": f"NOVA received task for project {project_id}",
+        # Initialize list of created files
+        files_created = []
+        
+        # Check if file_writer is available
+        if not FILE_WRITER_AVAILABLE:
+            print(f"⚠️ file_writer not available, skipping file creation")
+            logger.warning(f"file_writer not available, skipping file creation")
+            return {
+                "status": "error",
+                "message": "file_writer not available, cannot create files",
+                "files_created": [],
+                "task": task,
+                "tools": tools,
+                "project_state": project_state
+            }
+        
+        # Create LandingPage.jsx
+        landing_page_content = """import React from 'react';
+import { Container, Row, Col, Button } from 'react-bootstrap';
+import './LandingPage.css';
+
+function LandingPage() {
+  return (
+    <div className="landing-page">
+      <header className="header">
+        <Container>
+          <Row className="align-items-center">
+            <Col md={6}>
+              <h1>Welcome to Our Platform</h1>
+              <p className="lead">
+                The most comprehensive solution for your needs.
+              </p>
+              <Button variant="primary" size="lg">Get Started</Button>
+              <Button variant="outline-secondary" size="lg" className="ml-3">Learn More</Button>
+            </Col>
+            <Col md={6}>
+              <img src="/images/hero-image.svg" alt="Hero" className="img-fluid" />
+            </Col>
+          </Row>
+        </Container>
+      </header>
+      
+      <section className="features">
+        <Container>
+          <h2 className="text-center mb-5">Key Features</h2>
+          <Row>
+            <Col md={4}>
+              <div className="feature-item">
+                <div className="feature-icon">
+                  <i className="fas fa-bolt"></i>
+                </div>
+                <h3>Lightning Fast</h3>
+                <p>Our platform is optimized for speed and performance.</p>
+              </div>
+            </Col>
+            <Col md={4}>
+              <div className="feature-item">
+                <div className="feature-icon">
+                  <i className="fas fa-shield-alt"></i>
+                </div>
+                <h3>Secure</h3>
+                <p>Your data is protected with enterprise-grade security.</p>
+              </div>
+            </Col>
+            <Col md={4}>
+              <div className="feature-item">
+                <div className="feature-icon">
+                  <i className="fas fa-cogs"></i>
+                </div>
+                <h3>Customizable</h3>
+                <p>Tailor the platform to meet your specific needs.</p>
+              </div>
+            </Col>
+          </Row>
+        </Container>
+      </section>
+      
+      <section className="cta">
+        <Container>
+          <Row className="justify-content-center">
+            <Col md={8} className="text-center">
+              <h2>Ready to get started?</h2>
+              <p className="lead">Join thousands of satisfied customers today.</p>
+              <Button variant="primary" size="lg">Sign Up Now</Button>
+            </Col>
+          </Row>
+        </Container>
+      </section>
+      
+      <footer className="footer">
+        <Container>
+          <Row>
+            <Col md={4}>
+              <h4>Company</h4>
+              <ul className="list-unstyled">
+                <li><a href="#">About Us</a></li>
+                <li><a href="#">Careers</a></li>
+                <li><a href="#">Contact</a></li>
+              </ul>
+            </Col>
+            <Col md={4}>
+              <h4>Resources</h4>
+              <ul className="list-unstyled">
+                <li><a href="#">Documentation</a></li>
+                <li><a href="#">Blog</a></li>
+                <li><a href="#">Support</a></li>
+              </ul>
+            </Col>
+            <Col md={4}>
+              <h4>Legal</h4>
+              <ul className="list-unstyled">
+                <li><a href="#">Privacy Policy</a></li>
+                <li><a href="#">Terms of Service</a></li>
+                <li><a href="#">Cookie Policy</a></li>
+              </ul>
+            </Col>
+          </Row>
+          <hr />
+          <p className="text-center">© 2023 Company Name. All rights reserved.</p>
+        </Container>
+      </footer>
+    </div>
+  );
+}
+
+export default LandingPage;
+"""
+        
+        # Write LandingPage.jsx
+        landing_page_path = f"frontend/LandingPage.jsx"
+        print(f"📝 Creating LandingPage.jsx at {landing_page_path}")
+        logger.info(f"Creating LandingPage.jsx at {landing_page_path}")
+        
+        landing_page_result = write_file(project_id, landing_page_path, landing_page_content)
+        if landing_page_result.get("status") == "success":
+            print(f"✅ LandingPage.jsx created successfully")
+            logger.info(f"LandingPage.jsx created successfully")
+            files_created.append(f"/verticals/{project_id}/{landing_page_path}")
+            
+            # Log memory
+            log_memory(
+                project_id=project_id,
+                agent="nova",
+                action="created",
+                content=f"Created LandingPage.jsx for project {project_id}",
+                structured_data={
+                    "file_path": landing_page_path,
+                    "file_type": "jsx",
+                    "file_size": len(landing_page_content)
+                }
+            )
+        else:
+            print(f"❌ Failed to create LandingPage.jsx: {landing_page_result.get('error', 'unknown error')}")
+            logger.error(f"Failed to create LandingPage.jsx: {landing_page_result.get('error', 'unknown error')}")
+        
+        # Create LandingPage.css
+        landing_page_css_content = """/* LandingPage.css */
+.landing-page {
+  font-family: 'Inter', sans-serif;
+  color: #333;
+}
+
+.header {
+  padding: 100px 0;
+  background-color: #f8f9fa;
+}
+
+.header h1 {
+  font-weight: 700;
+  margin-bottom: 20px;
+}
+
+.header .lead {
+  font-size: 1.25rem;
+  margin-bottom: 30px;
+}
+
+.header .btn {
+  padding: 10px 20px;
+  margin-right: 10px;
+}
+
+.features {
+  padding: 100px 0;
+  background-color: #fff;
+}
+
+.feature-item {
+  text-align: center;
+  padding: 30px;
+  margin-bottom: 30px;
+  transition: all 0.3s ease;
+}
+
+.feature-item:hover {
+  transform: translateY(-10px);
+  box-shadow: 0 10px 20px rgba(0,0,0,0.1);
+}
+
+.feature-icon {
+  font-size: 2.5rem;
+  margin-bottom: 20px;
+  color: #007bff;
+}
+
+.feature-item h3 {
+  margin-bottom: 15px;
+  font-weight: 600;
+}
+
+.cta {
+  padding: 80px 0;
+  background-color: #007bff;
+  color: white;
+}
+
+.cta h2 {
+  font-weight: 700;
+  margin-bottom: 20px;
+}
+
+.cta .btn {
+  margin-top: 20px;
+  background-color: white;
+  color: #007bff;
+  border: none;
+  padding: 12px 30px;
+}
+
+.cta .btn:hover {
+  background-color: #f8f9fa;
+}
+
+.footer {
+  padding: 60px 0;
+  background-color: #343a40;
+  color: #fff;
+}
+
+.footer h4 {
+  font-weight: 600;
+  margin-bottom: 20px;
+}
+
+.footer ul li {
+  margin-bottom: 10px;
+}
+
+.footer a {
+  color: #adb5bd;
+  text-decoration: none;
+}
+
+.footer a:hover {
+  color: #fff;
+}
+
+.footer hr {
+  margin: 30px 0;
+  border-color: #495057;
+}
+
+@media (max-width: 768px) {
+  .header {
+    padding: 60px 0;
+    text-align: center;
+  }
+  
+  .header img {
+    margin-top: 30px;
+  }
+  
+  .feature-item {
+    margin-bottom: 40px;
+  }
+}
+"""
+        
+        # Write LandingPage.css
+        landing_page_css_path = f"frontend/LandingPage.css"
+        print(f"📝 Creating LandingPage.css at {landing_page_css_path}")
+        logger.info(f"Creating LandingPage.css at {landing_page_css_path}")
+        
+        landing_page_css_result = write_file(project_id, landing_page_css_path, landing_page_css_content)
+        if landing_page_css_result.get("status") == "success":
+            print(f"✅ LandingPage.css created successfully")
+            logger.info(f"LandingPage.css created successfully")
+            files_created.append(f"/verticals/{project_id}/{landing_page_css_path}")
+            
+            # Log memory
+            log_memory(
+                project_id=project_id,
+                agent="nova",
+                action="created",
+                content=f"Created LandingPage.css for project {project_id}",
+                structured_data={
+                    "file_path": landing_page_css_path,
+                    "file_type": "css",
+                    "file_size": len(landing_page_css_content)
+                }
+            )
+        else:
+            print(f"❌ Failed to create LandingPage.css: {landing_page_css_result.get('error', 'unknown error')}")
+            logger.error(f"Failed to create LandingPage.css: {landing_page_css_result.get('error', 'unknown error')}")
+        
+        # Update project state if project_state is available
+        if PROJECT_STATE_AVAILABLE:
+            project_state_data = {
+                "files_created": files_created,
+                "agents_involved": ["nova"],
+                "latest_agent_action": {
+                    "agent": "nova",
+                    "action": f"Created UI files for project {project_id}"
+                },
+                "next_recommended_step": "Run CRITIC to review the UI",
+                "tool_usage": {
+                    "file_writer": len(files_created)
+                }
+            }
+            
+            project_state_result = update_project_state(project_id, project_state_data)
+            print(f"✅ Project state updated: {project_state_result.get('status', 'unknown')}")
+            logger.info(f"NOVA updated project state for {project_id}")
+        
+        # Return result with files_created list
+        return {
+            "status": "success",
+            "message": f"NOVA successfully created UI files for project {project_id}",
+            "files_created": files_created,
             "task": task,
             "tools": tools,
             "project_state": project_state
         }
-        
-        # Update project state if project_state is available
-        if PROJECT_STATE_AVAILABLE:
-            project_state_data = {
-                "agents_involved": ["nova"],
-                "latest_agent_action": {
-                    "agent": "nova",
-                    "action": f"Designed project {project_id}"
-                },
-                "next_recommended_step": "Run ASH to create documentation",
-                "tool_usage": {}
-            }
-            
-            project_state_result = update_project_state(project_id, project_state_data)
-            print(f"✅ Project state updated: {project_state_result.get('status', 'unknown')}")
-            logger.info(f"NOVA updated project state for {project_id}")
-        
-        return result
     except Exception as e:
         error_msg = f"Error in run_nova_agent: {str(e)}"
         print(f"❌ {error_msg}")
@@ -613,92 +944,10 @@
             "error": str(e),
             "project_state": project_state if 'project_state' in locals() else {}
         }
-=======
-        # Initialize tracking lists
-        files_created = []
-        actions_taken = []
-        notes = ""
-        
-        # Create files using file_writer
-        if "file_writer" in tools:
-            print(f"📝 Using file_writer to create files")
-            
-            # Create frontend directory
-            frontend_dir = f"/verticals/{project_id}/frontend"
-            os.makedirs(frontend_dir, exist_ok=True)
-            
-            # Create content for LandingPage.jsx
-            file_path = f"/verticals/{project_id}/frontend/LandingPage.jsx"
-            content = """import React from 'react';
->>>>>>> 5444c52d
-
-export default function LandingPage() {
-  return (
-    <div>
-      <header><h1>Welcome</h1></header>
-      <section><p>This is the hero section.</p></section>
-      <footer><small>&copy; 2025</small></footer>
-    </div>
-  );
-}"""
-            
-            # Write file
-            result = write_file(
-                project_id=project_id,
-                file_path=file_path,
-                content=content
-            )
-            
-            # Add to tracking lists
-            files_created.append(file_path)
-            actions_taken.append(f"Created LandingPage.jsx for project {project_id}")
-            
-            print(f"✅ File created successfully: {file_path}")
-            logger.info(f"NOVA created file: {file_path}")
-            
-            # Log memory entry if memory_writer is available
-            if MEMORY_WRITER_AVAILABLE:
-                memory_data = {
-                    "agent": "nova",
-                    "project_id": project_id,
-                    "action": f"Wrote {file_path}",
-                    "tool_used": "file_writer"
-                }
-                
-                memory_result = write_memory(memory_data)
-                print(f"✅ Memory entry created: {memory_result.get('memory_id', 'unknown')}")
-                logger.info(f"NOVA logged memory entry for file creation")
-        
-        # Return standardized result
-        return {
-            "status": "success",
-            "message": f"NOVA successfully created files for project {project_id}",
-            "files_created": files_created,
-            "actions_taken": actions_taken,
-            "notes": notes,
-            "task": task,
-            "tools": tools
-        }
-    except Exception as e:
-        error_msg = f"Error in run_nova_agent: {str(e)}"
-        print(f"❌ {error_msg}")
-        logger.error(error_msg)
-        logger.error(traceback.format_exc())
-        
-        return {
-            "status": "error",
-            "message": f"Error executing NOVA agent: {str(e)}",
-            "files_created": [],
-            "actions_taken": [],
-            "notes": "",
-            "task": task,
-            "tools": tools,
-            "error": str(e)
-        }
-
-def run_critic_agent(task, project_id, tools):
-    """
-    Run the CRITIC agent with the given task.
+
+def run_ash_agent(task, project_id, tools):
+    """
+    Run the ASH agent with the given task.
     
     Args:
         task: The task to run
@@ -708,14 +957,10 @@
     Returns:
         Dict containing the response and metadata
     """
-    print(f"🤖 CRITIC agent execution started")
-    print(f"📋 Task: {task}")
-    print(f"🆔 Project ID: {project_id}")
-    print(f"🧰 Tools: {tools}")
-    logger.info(f"CRITIC agent execution started with task: {task}, project_id: {project_id}, tools: {tools}")
+    print(f"🤖 ASH agent execution started")
+    logger.info(f"ASH agent execution started with task: {task}, project_id: {project_id}")
     
     try:
-<<<<<<< HEAD
         # Read project state if available
         project_state = {}
         if PROJECT_STATE_AVAILABLE:
@@ -733,6 +978,33 @@
                     "project_state": project_state
                 }
         
+        # Use ASH agent implementation if available
+        if ASH_AGENT_AVAILABLE:
+            print(f"🔄 Using ASH agent implementation")
+            result = ash_agent_impl(task, project_id, tools)
+            
+            # Update project state if project_state is available
+            if PROJECT_STATE_AVAILABLE:
+                project_state_data = {
+                    "agents_involved": ["ash"],
+                    "latest_agent_action": {
+                        "agent": "ash",
+                        "action": f"Created documentation for project {project_id}"
+                    },
+                    "next_recommended_step": "Project documentation complete",
+                    "tool_usage": {}
+                }
+                
+                project_state_result = update_project_state(project_id, project_state_data)
+                print(f"✅ Project state updated: {project_state_result.get('status', 'unknown')}")
+                logger.info(f"ASH updated project state for {project_id}")
+            
+            # Add project_state to result
+            if PROJECT_STATE_AVAILABLE:
+                result["project_state"] = project_state
+            
+            return result
+        
         # TODO: Implement ASH agent execution
         result = {
             "message": f"ASH received task for project {project_id}",
@@ -749,7 +1021,7 @@
                     "agent": "ash",
                     "action": f"Created documentation for project {project_id}"
                 },
-                "next_recommended_step": "Run CRITIC to review the project",
+                "next_recommended_step": "Project documentation complete",
                 "tool_usage": {}
             }
             
@@ -760,79 +1032,22 @@
         return result
     except Exception as e:
         error_msg = f"Error in run_ash_agent: {str(e)}"
-=======
-        # Initialize tracking lists
-        files_created = []
-        actions_taken = []
-        notes = ""
-        
-        # Perform review if memory_writer is available
-        if "memory_writer" in tools:
-            print(f"📝 Using memory_writer to log feedback")
-            
-            # Simulate reviewing README
-            review_action = f"Reviewed README.md for project {project_id}"
-            actions_taken.append(review_action)
-            
-            # Generate feedback
-            notes = f"CRITIC feedback for {project_id}: Documentation is clear and concise."
-            
-            print(f"✅ Review completed: {review_action}")
-            logger.info(f"CRITIC completed review: {review_action}")
-            
-            # Log memory entry if memory_writer is available
-            if MEMORY_WRITER_AVAILABLE:
-                memory_data = {
-                    "agent": "critic",
-                    "project_id": project_id,
-                    "action": review_action,
-                    "tool_used": "memory_writer",
-                    "feedback": notes
-                }
-                
-                memory_result = write_memory(memory_data)
-                print(f"✅ Memory entry created: {memory_result.get('memory_id', 'unknown')}")
-                logger.info(f"CRITIC logged memory entry for review")
-        
-        # Return standardized result
-        return {
-            "status": "success",
-            "message": f"CRITIC successfully reviewed content for project {project_id}",
-            "files_created": files_created,
-            "actions_taken": actions_taken,
-            "notes": notes,
-            "task": task,
-            "tools": tools
-        }
-    except Exception as e:
-        error_msg = f"Error in run_critic_agent: {str(e)}"
->>>>>>> 5444c52d
         print(f"❌ {error_msg}")
         logger.error(error_msg)
         logger.error(traceback.format_exc())
         
         return {
             "status": "error",
-<<<<<<< HEAD
             "message": f"Error executing ASH agent: {str(e)}",
             "task": task,
             "tools": tools,
             "error": str(e),
             "project_state": project_state if 'project_state' in locals() else {}
-=======
-            "message": f"Error executing CRITIC agent: {str(e)}",
-            "files_created": [],
-            "actions_taken": [],
-            "notes": "",
-            "task": task,
-            "tools": tools,
-            "error": str(e)
->>>>>>> 5444c52d
         }
 
-def run_ash_agent(task, project_id, tools):
-    """
-    Run the ASH agent with the given task.
+def run_critic_agent(task, project_id, tools):
+    """
+    Run the CRITIC agent with the given task.
     
     Args:
         task: The task to run
@@ -842,14 +1057,10 @@
     Returns:
         Dict containing the response and metadata
     """
-    print(f"🤖 ASH agent execution started")
-    print(f"📋 Task: {task}")
-    print(f"🆔 Project ID: {project_id}")
-    print(f"🧰 Tools: {tools}")
-    logger.info(f"ASH agent execution started with task: {task}, project_id: {project_id}, tools: {tools}")
+    print(f"🤖 CRITIC agent execution started")
+    logger.info(f"CRITIC agent execution started with task: {task}, project_id: {project_id}")
     
     try:
-<<<<<<< HEAD
         # Read project state if available
         project_state = {}
         if PROJECT_STATE_AVAILABLE:
@@ -867,6 +1078,34 @@
                     "project_state": project_state
                 }
         
+        # Use CRITIC agent implementation if available
+        if CRITIC_AGENT_AVAILABLE:
+            print(f"🔄 Using CRITIC agent implementation")
+            result = critic_agent_impl(task, project_id, tools)
+            
+            # Update project state if project_state is available
+            if PROJECT_STATE_AVAILABLE:
+                project_state_data = {
+                    "status": "ready_for_deploy",
+                    "agents_involved": ["critic"],
+                    "latest_agent_action": {
+                        "agent": "critic",
+                        "action": f"Reviewed project {project_id}"
+                    },
+                    "next_recommended_step": "Run ASH to create documentation",
+                    "tool_usage": {}
+                }
+                
+                project_state_result = update_project_state(project_id, project_state_data)
+                print(f"✅ Project state updated: {project_state_result.get('status', 'unknown')}")
+                logger.info(f"CRITIC updated project state for {project_id}")
+            
+            # Add project_state to result
+            if PROJECT_STATE_AVAILABLE:
+                result["project_state"] = project_state
+            
+            return result
+        
         # TODO: Implement CRITIC agent execution
         result = {
             "message": f"CRITIC received task for project {project_id}",
@@ -884,7 +1123,7 @@
                     "agent": "critic",
                     "action": f"Reviewed project {project_id}"
                 },
-                "next_recommended_step": "Run ASH to deploy",
+                "next_recommended_step": "Run ASH to create documentation",
                 "tool_usage": {}
             }
             
@@ -895,74 +1134,17 @@
         return result
     except Exception as e:
         error_msg = f"Error in run_critic_agent: {str(e)}"
-=======
-        # Initialize tracking lists
-        files_created = []
-        actions_taken = []
-        notes = ""
-        
-        # Perform deployment simulation if memory_writer is available
-        if "memory_writer" in tools:
-            print(f"📝 Using memory_writer to log deployment simulation")
-            
-            # Simulate deployment
-            deployment_action = f"Simulated deployment for project {project_id}"
-            actions_taken.append(deployment_action)
-            
-            # Generate deployment notes
-            notes = f"ASH deployment simulation for {project_id}: Successfully deployed to staging environment."
-            
-            print(f"✅ Deployment simulation completed: {deployment_action}")
-            logger.info(f"ASH completed deployment simulation: {deployment_action}")
-            
-            # Log memory entry if memory_writer is available
-            if MEMORY_WRITER_AVAILABLE:
-                memory_data = {
-                    "agent": "ash",
-                    "project_id": project_id,
-                    "action": deployment_action,
-                    "tool_used": "memory_writer",
-                    "deployment_notes": notes
-                }
-                
-                memory_result = write_memory(memory_data)
-                print(f"✅ Memory entry created: {memory_result.get('memory_id', 'unknown')}")
-                logger.info(f"ASH logged memory entry for deployment simulation")
-        
-        # Return standardized result
-        return {
-            "status": "success",
-            "message": f"ASH successfully simulated deployment for project {project_id}",
-            "files_created": files_created,
-            "actions_taken": actions_taken,
-            "notes": notes,
-            "task": task,
-            "tools": tools
-        }
-    except Exception as e:
-        error_msg = f"Error in run_ash_agent: {str(e)}"
->>>>>>> 5444c52d
         print(f"❌ {error_msg}")
         logger.error(error_msg)
         logger.error(traceback.format_exc())
         
         return {
             "status": "error",
-<<<<<<< HEAD
             "message": f"Error executing CRITIC agent: {str(e)}",
             "task": task,
             "tools": tools,
             "error": str(e),
             "project_state": project_state if 'project_state' in locals() else {}
-=======
-            "message": f"Error executing ASH agent: {str(e)}",
-            "files_created": [],
-            "actions_taken": [],
-            "notes": "",
-            "task": task,
-            "tools": tools,
-            "error": str(e)
->>>>>>> 5444c52d
         }
 
 def run_orchestrator_agent(task, project_id, tools):
@@ -978,13 +1160,9 @@
         Dict containing the response and metadata
     """
     print(f"🤖 ORCHESTRATOR agent execution started")
-    print(f"📋 Task: {task}")
-    print(f"🆔 Project ID: {project_id}")
-    print(f"🧰 Tools: {tools}")
-    logger.info(f"ORCHESTRATOR agent execution started with task: {task}, project_id: {project_id}, tools: {tools}")
+    logger.info(f"ORCHESTRATOR agent execution started with task: {task}, project_id: {project_id}")
     
     try:
-<<<<<<< HEAD
         # Read project state if available
         project_state = {}
         if PROJECT_STATE_AVAILABLE:
@@ -1016,27 +1194,6 @@
             logger.info(f"ORCHESTRATOR updated project state for {project_id}")
         
         return result
-=======
-        # Initialize tracking lists
-        files_created = []
-        actions_taken = []
-        notes = ""
-        
-        # TODO: Implement ORCHESTRATOR agent execution
-        actions_taken.append(f"Orchestrated task for project {project_id}")
-        notes = f"ORCHESTRATOR notes for {project_id}: Task orchestration simulated."
-        
-        # Return standardized result
-        return {
-            "status": "success",
-            "message": f"ORCHESTRATOR successfully processed task for project {project_id}",
-            "files_created": files_created,
-            "actions_taken": actions_taken,
-            "notes": notes,
-            "task": task,
-            "tools": tools
-        }
->>>>>>> 5444c52d
     except Exception as e:
         error_msg = f"Error in run_orchestrator_agent: {str(e)}"
         print(f"❌ {error_msg}")
@@ -1046,19 +1203,10 @@
         return {
             "status": "error",
             "message": f"Error executing ORCHESTRATOR agent: {str(e)}",
-<<<<<<< HEAD
             "task": task,
             "tools": tools,
             "error": str(e),
             "project_state": project_state if 'project_state' in locals() else {}
-=======
-            "files_created": [],
-            "actions_taken": [],
-            "notes": "",
-            "task": task,
-            "tools": tools,
-            "error": str(e)
->>>>>>> 5444c52d
         }
 
 # Map agent_id to runner function

"""
Debug Router Module
<<<<<<< HEAD

This module registers all debug-related routes with the FastAPI application.
"""

from fastapi import APIRouter
import logging

# Configure logging
logger = logging.getLogger("debug")

# Import the debug HAL schema router
from app.routes.debug_hal_schema import router as hal_schema_router
print("✅ Loaded debug_hal_schema_router")
logger.info("✅ Loaded debug_hal_schema_router")

# Try to import the debug status router
try:
    from app.routes.debug_status import router as status_router
    print("✅ Loaded debug_status_router")
    logger.info("✅ Loaded debug_status_router")
    status_router_loaded = True
except ImportError as e:
    print(f"⚠️ Could not load debug_status_router: {e}")
    logger.warning(f"⚠️ Could not load debug_status_router: {e}")
    status_router_loaded = False

# Create router
router = APIRouter(
    prefix="/debug",
    tags=["debug"],
    responses={404: {"description": "Not found"}}
)

# Include the HAL schema debug router
router.include_router(hal_schema_router, prefix="")
print("✅ Included debug_hal_schema_router")
logger.info("✅ Included debug_hal_schema_router")

# Include the debug status router if loaded
if status_router_loaded:
    router.include_router(status_router, prefix="")
    print("✅ Included debug_status_router")
    logger.info("✅ Included debug_status_router")
else:
    # Fallback implementation if debug_status router is not available
    @router.get("/status")
    async def get_status():
        # Return the status of the debug module
        return {"status": "degraded", "module": "debug", "message": "Using fallback implementation"}
    print("⚠️ Using fallback debug_status implementation")
    logger.warning("⚠️ Using fallback debug_status implementation")
=======

This module registers all debug-related routes with the FastAPI application.
"""

from fastapi import APIRouter

# Import debug routes
from app.routes.debug_status import router as status_router
from app.routes.debug_hal_schema import router as hal_schema_router

# Create main debug router
router = APIRouter(
    prefix="/debug",
    tags=["debug"],
    responses={404: {"description": "Not found"}}
)

# Include all debug-related routers
router.include_router(status_router, prefix="")
router.include_router(hal_schema_router, prefix="")
>>>>>>> 34d7270d
<|MERGE_RESOLUTION|>--- conflicted
+++ resolved
@@ -1,6 +1,6 @@
 """
 Debug Router Module
-<<<<<<< HEAD
+fix/debug-status-endpoint-deployment
 
 This module registers all debug-related routes with the FastAPI application.
 """
@@ -52,7 +52,7 @@
         return {"status": "degraded", "module": "debug", "message": "Using fallback implementation"}
     print("⚠️ Using fallback debug_status implementation")
     logger.warning("⚠️ Using fallback debug_status implementation")
-=======
+
 
 This module registers all debug-related routes with the FastAPI application.
 """
@@ -73,4 +73,4 @@
 # Include all debug-related routers
 router.include_router(status_router, prefix="")
 router.include_router(hal_schema_router, prefix="")
->>>>>>> 34d7270d
+main
import React, { useState, useEffect } from 'react';
import { 
  Box, 
  VStack, 
  Text, 
  Flex, 
  Spinner, 
  Badge, 
  Button,
  Select,
  Modal,
  ModalOverlay,
  ModalContent,
  ModalHeader,
  ModalFooter,
  ModalBody,
  ModalCloseButton,
  Textarea,
  useDisclosure,
  useColorModeValue,
  Heading,
  Divider
} from '@chakra-ui/react';
import { controlService } from '../services/api';

const InterruptControl = () => {
  const [systemState, setSystemState] = useState({
    executionMode: 'auto',
    activeAgents: ['builder', 'research', 'memory', 'ops']
  });
  const [activeTasks, setActiveTasks] = useState([]);
  const [selectedTask, setSelectedTask] = useState(null);
  const [taskPrompt, setTaskPrompt] = useState('');
  const [loading, setLoading] = useState(true);
  const [error, setError] = useState(null);

  const { isOpen, onOpen, onClose } = useDisclosure();
  const bgColor = useColorModeValue('white', 'gray.700');
  const borderColor = useColorModeValue('gray.200', 'gray.600');

  useEffect(() => {
    const fetchControlState = async () => {
      try {
        setLoading(true);
        const controlMode = await controlService.getControlMode();
<<<<<<< HEAD
        
        // Safe fallback logic for getTaskState
        let taskState = { tasks: [] };
        
=======

        // ✅ Safe fallback for getTaskState
        let taskState = [];
>>>>>>> 4c9027c4
        if (typeof window !== "undefined" && window.or && typeof window.or.getTaskState === "function") {
          try {
            taskState = await window.or.getTaskState();
          } catch (err) {
            console.warn("getTaskState threw an error:", err);
          }
        } else {
          console.warn("getTaskState not available – using fallback");
        }
<<<<<<< HEAD
        
=======

>>>>>>> 4c9027c4
        setSystemState(prevState => ({
          ...prevState,
          executionMode: controlMode.mode || 'auto'
        }));

        setActiveTasks(taskState.tasks || []);
        setLoading(false);
      } catch (err) {
        setError('Failed to fetch control state');
        setLoading(false);
        console.error('Error fetching control state:', err);
      }
    };

    fetchControlState();
    const intervalId = setInterval(fetchControlState, 3000);
    return () => clearInterval(intervalId);
  }, []);

  const handleModeChange = async (mode) => {
    try {
      await controlService.setControlMode(mode);
      setSystemState(prevState => ({
        ...prevState,
        executionMode: mode
      }));
    } catch (err) {
      console.error(`Error setting mode to ${mode}:`, err);
    }
  };

  const handleTaskAction = async (taskId, action) => {
    try {
      if (action === 'kill') {
        await controlService.killTask(taskId);
      } else if (action === 'restart') {
        await controlService.restartTask(taskId);
      }
    } catch (err) {
      console.error(`Error performing ${action} on task ${taskId}:`, err);
    }
  };

  const handleTaskRedirect = async (taskId, targetAgent) => {
    if (!targetAgent) return;
    try {
      await controlService.delegateTask(taskId, targetAgent);
    } catch (err) {
      console.error(`Error redirecting task ${taskId} to ${targetAgent}:`, err);
    }
  };

  const openPromptEditor = (task) => {
    setSelectedTask(task);
    setTaskPrompt(task.prompt || '');
    onOpen();
  };

  const handlePromptEdit = async () => {
    try {
      await controlService.editTaskPrompt(selectedTask.task_id, taskPrompt);
      onClose();
      setSelectedTask(null);
      setTaskPrompt('');
    } catch (err) {
      console.error(`Error editing prompt for task ${selectedTask.task_id}:`, err);
    }
  };

  if (loading) {
    return (
      <Box textAlign="center" py={10}>
        <Spinner size="xl" />
        <Text mt={4}>Loading control panel...</Text>
      </Box>
    );
  }

  if (error) {
    return (
      <Box textAlign="center" py={10} color="red.500">
        <Text fontSize="lg">{error}</Text>
      </Box>
    );
  }

  return (
    <Box>
      <Box mb={6} p={4} borderWidth="1px" borderRadius="lg" bg={bgColor} borderColor={borderColor}>
        <Heading size="md" mb={4}>Execution Control</Heading>
        <Flex gap={3}>
          <Button 
            colorScheme={systemState.executionMode === 'auto' ? 'blue' : 'gray'}
            onClick={() => handleModeChange('auto')}
            flex="1"
          >
            Auto Mode
          </Button>
          <Button 
            colorScheme={systemState.executionMode === 'manual' ? 'blue' : 'gray'}
            onClick={() => handleModeChange('manual')}
            flex="1"
          >
            Manual Mode
          </Button>
          <Button 
            colorScheme={systemState.executionMode === 'paused' ? 'yellow' : 'gray'}
            onClick={() => handleModeChange('paused')}
            flex="1"
          >
            Pause All
          </Button>
        </Flex>
      </Box>

      <Box p={4} borderWidth="1px" borderRadius="lg" bg={bgColor} borderColor={borderColor}>
        <Heading size="md" mb={4}>Active Tasks</Heading>
        {activeTasks.length > 0 ? (
          <VStack spacing={4} align="stretch" divider={<Divider />}>
            {activeTasks.map((task) => (
              <Box key={task.task_id} p={3} borderWidth="1px" borderRadius="md">
                <Flex justifyContent="space-between" alignItems="center" mb={2}>
                  <Text fontWeight="bold">{task.title}</Text>
                  <Badge colorScheme={task.status === 'in_progress' ? 'blue' : 'yellow'}>
                    {task.status}
                  </Badge>
                </Flex>
                <Text fontSize="sm" mb={3}>
                  Agent: {task.assigned_agent || 'Unassigned'}
                </Text>
                <Flex gap={2} wrap="wrap">
                  <Button 
                    size="sm"
                    colorScheme="yellow"
                    onClick={() => handleTaskAction(task.task_id, task.status === 'in_progress' ? 'kill' : 'restart')}
                    isDisabled={task.status === 'completed'}
                  >
                    {task.status === 'in_progress' ? 'Kill' : 'Restart'}
                  </Button>
                  <Select 
                    size="sm"
                    placeholder="Redirect to..."
                    onChange={(e) => handleTaskRedirect(task.task_id, e.target.value)}
                    isDisabled={task.status === 'completed'}
                    maxW="200px"
                  >
                    {systemState.activeAgents.map((agent) => (
                      <option key={agent} value={agent}>{agent}</option>
                    ))}
                  </Select>
                  {systemState.executionMode === 'manual' && (
                    <Button 
                      size="sm"
                      colorScheme="blue"
                      onClick={() => openPromptEditor(task)}
                      isDisabled={task.status === 'completed'}
                    >
                      Edit Prompt
                    </Button>
                  )}
                </Flex>
              </Box>
            ))}
          </VStack>
        ) : (
          <Box textAlign="center" py={6} borderWidth="1px" borderRadius="md" borderStyle="dashed" borderColor={borderColor}>
            <Text color="gray.500">No active tasks found</Text>
          </Box>
        )}
      </Box>

      <Modal isOpen={isOpen} onClose={onClose} size="xl">
        <ModalOverlay />
        <ModalContent>
          <ModalHeader>Edit Task Prompt</ModalHeader>
          <ModalCloseButton />
          <ModalBody>
            {selectedTask && (
              <VStack spacing={4} align="stretch">
                <Box>
                  <Text fontWeight="bold">Task:</Text>
                  <Text>{selectedTask.title}</Text>
                </Box>
                <Box>
                  <Text fontWeight="bold">ID:</Text>
                  <Text fontSize="sm">{selectedTask.task_id}</Text>
                </Box>
                <Box>
                  <Text fontWeight="bold" mb={2}>Task Prompt:</Text>
                  <Textarea
                    value={taskPrompt}
                    onChange={(e) => setTaskPrompt(e.target.value)}
                    rows={10}
                  />
                </Box>
              </VStack>
            )}
          </ModalBody>
          <ModalFooter>
            <Button variant="ghost" mr={3} onClick={onClose}>Cancel</Button>
            <Button colorScheme="blue" onClick={handlePromptEdit}>Save Changes</Button>
          </ModalFooter>
        </ModalContent>
      </Modal>
    </Box>
  );
};

export default InterruptControl;<|MERGE_RESOLUTION|>--- conflicted
+++ resolved
@@ -43,16 +43,10 @@
       try {
         setLoading(true);
         const controlMode = await controlService.getControlMode();
-<<<<<<< HEAD
-        
-        // Safe fallback logic for getTaskState
+
+        // ✅ Safe fallback for getTaskState
         let taskState = { tasks: [] };
         
-=======
-
-        // ✅ Safe fallback for getTaskState
-        let taskState = [];
->>>>>>> 4c9027c4
         if (typeof window !== "undefined" && window.or && typeof window.or.getTaskState === "function") {
           try {
             taskState = await window.or.getTaskState();
@@ -62,11 +56,7 @@
         } else {
           console.warn("getTaskState not available – using fallback");
         }
-<<<<<<< HEAD
-        
-=======
-
->>>>>>> 4c9027c4
+
         setSystemState(prevState => ({
           ...prevState,
           executionMode: controlMode.mode || 'auto'
